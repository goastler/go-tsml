
package tsml.transformers;

import weka.core.*;

import java.util.ArrayList;

/*
 * This class uses a univariate transformer on a multivariate dataset by executing
 * the transformer along each dimension of a time series.
 *
 * @author Vincent Nicholson
 *
 * */
public class DimensionIndependentTransformer implements Transformer {

    private Transformer transformer;
    // Need this to set the dataset on a newly created Instance.
    private Instances dataHeader;

    /**
     * DimensionIndependentTransformer - this class applies a given transformer
     * along each dimension given a multivariate time series.
     *
     * @param t - the transformer to be applied along each dimension.
     */
    public DimensionIndependentTransformer(Transformer t) {
        if (t instanceof TrainableTransformer) {
            throw new IllegalArgumentException("t cannot be of type TrainableTransformer.");
        }
        this.transformer = t;
    }

    public DimensionIndependentTransformer() {
        this.transformer = new PAA();
    }

    @Override
    public Instance transform(Instance inst) {
        Instances dimensions = inst.relationalValue(0);
        Instances transformedInsts = transformer.transform(dimensions);
        Instance res = new DenseInstance(2);

        res.setDataset(dataHeader);
        int index = res.attribute(0).addRelation(transformedInsts);
        res.setValue(0,index);
        if (inst.classIndex() >= 0) {
            res.setClassValue(inst.classValue());
            res.setValue(1, inst.classValue());
        }
        return res;
    }

    @Override
    public Instances determineOutputFormat(Instances data) throws IllegalArgumentException {
        // Create the relation from the transformer
        Instances outputFormat = transformer.determineOutputFormat(data.attribute(0).relation());
        // Just 2 attributes, the relational attribute and the class value (if it has one).
        ArrayList<Attribute> attributes = new ArrayList<>();
        attributes.add(new Attribute("relationalAtt",outputFormat));
        if(data.classIndex() >= 0) {
            attributes.add(data.classAttribute());
        }
        // Create the header to store the data in
        Instances result = new Instances("MultiDimensional_" + outputFormat.relationName(), attributes, data.numInstances());
        if (data.classIndex() >= 0) {
            result.setClassIndex(1);
        }
        this.dataHeader = result;
        return result;
    }
<<<<<<< HEAD
}
=======

    @Override
    public Capabilities getCapabilities(){
        Capabilities c=Transformer.super.getCapabilities();
        c.enable(Capabilities.Capability.RELATIONAL_ATTRIBUTES);
        return c;
    }
}
>>>>>>> b9fc1113
<|MERGE_RESOLUTION|>--- conflicted
+++ resolved
@@ -69,9 +69,6 @@
         this.dataHeader = result;
         return result;
     }
-<<<<<<< HEAD
-}
-=======
 
     @Override
     public Capabilities getCapabilities(){
@@ -79,5 +76,4 @@
         c.enable(Capabilities.Capability.RELATIONAL_ATTRIBUTES);
         return c;
     }
-}
->>>>>>> b9fc1113
+}