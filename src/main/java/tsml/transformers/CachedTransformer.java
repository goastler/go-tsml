--- conflicted
+++ resolved
@@ -4,13 +4,10 @@
 import java.util.HashMap;
 import java.util.Map;
 
-<<<<<<< HEAD
 import tsml.data_containers.TimeSeriesInstance;
-=======
 import org.junit.Assert;
 import tsml.classifiers.distance_based.utils.collections.params.ParamHandlerUtils;
 import tsml.classifiers.distance_based.utils.collections.params.ParamSet;
->>>>>>> 5b93ffbd
 import weka.core.Capabilities;
 import weka.core.Instance;
 import weka.core.Instances;
@@ -32,9 +29,7 @@
         this.cacheFittedDataOnly = cacheFittedDataOnly;
     }
 
-<<<<<<< HEAD
     // the cache to store instances against their corresponding output
-    private Map<Instance, Instance> cache;
     private Map<TimeSeriesInstance, TimeSeriesInstance> ts_cache;
 
     public CachedTransformer(Transformer transformer) {
@@ -45,7 +40,9 @@
         this.transformer = transformer;
         this.cache = cache;
         this.ts_cache = ts_cache;
-=======
+
+    } 
+    
     public static class TransformedInstance implements Serializable {
         private TransformedInstance(final Instance instance) {
             this.instance = instance;
@@ -91,7 +88,6 @@
         for(Instance instance : data) {
             cache.put(instance, new TransformedInstance(null));
         }
->>>>>>> 5b93ffbd
     }
 
     @Override
@@ -114,7 +110,6 @@
     }
 
     @Override
-<<<<<<< HEAD
     public Instance transform(Instance inst) {
 
         // hash the instnace before we check whether it is in the map or not.
@@ -143,7 +138,6 @@
 
 
 
-=======
     public Instance transform(Instance instance) {
         if(!isFit()) {
             throw new IllegalStateException("must be fitted first");
@@ -165,7 +159,6 @@
         return transform;
     }
 
->>>>>>> 5b93ffbd
     @Override
     public Instances determineOutputFormat(Instances data) throws IllegalArgumentException {
         return transformer.determineOutputFormat(data);
@@ -175,12 +168,11 @@
         return transformer;
     }
 
-<<<<<<< HEAD
     public Map<Instance, Instance> getCache() {
-=======
-    public Map<Instance, TransformedInstance> getCache() {
->>>>>>> 5b93ffbd
         return cache;
+    } 
+    public Map<Instance, TransformedInstance> getTSCache() {
+        return ts_cache;
     }
 
     @Override
@@ -194,9 +186,5 @@
         return new ParamSet().add(TRANSFORMER_FLAG, transformer);
     }
 
-<<<<<<< HEAD
-
-=======
     public static final String TRANSFORMER_FLAG = "f";
->>>>>>> 5b93ffbd
 }