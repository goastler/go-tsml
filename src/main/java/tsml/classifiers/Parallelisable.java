package tsml.classifiers;

<<<<<<< HEAD
/**
 * Purpose: whether something can be parallelised. At the moment, this is targeted at parallel jobs on the cluster.
 * Currently, file locking is used to detect / manage parallelisation, therefore this interface need only describe
 * whether parallelisation has occured and if so whether we have yielded to another process. In future this could
 * manage whether parallelisation is enabled or not, but that adds extra complexity.
 *
 * Contributors: goastler
 */
public interface Parallelisable extends Trainable {
    boolean isFinalModel();
=======
public interface Parallelisable {
    boolean hasYielded();
>>>>>>> 7e353b5f
}<|MERGE_RESOLUTION|>--- conflicted
+++ resolved
@@ -1,18 +1,5 @@
 package tsml.classifiers;
 
-<<<<<<< HEAD
-/**
- * Purpose: whether something can be parallelised. At the moment, this is targeted at parallel jobs on the cluster.
- * Currently, file locking is used to detect / manage parallelisation, therefore this interface need only describe
- * whether parallelisation has occured and if so whether we have yielded to another process. In future this could
- * manage whether parallelisation is enabled or not, but that adds extra complexity.
- *
- * Contributors: goastler
- */
-public interface Parallelisable extends Trainable {
-    boolean isFinalModel();
-=======
 public interface Parallelisable {
     boolean hasYielded();
->>>>>>> 7e353b5f
 }