package tsml.classifiers.distance_based.knn;

import evaluation.storage.ClassifierResults;
import experiments.data.DatasetLoading;
import tsml.classifiers.TrainTimeContractable;
import tsml.classifiers.distance_based.distances.BaseDistanceMeasure;
import tsml.classifiers.distance_based.distances.dtw.DTWDistanceConfigs;
import tsml.classifiers.distance_based.distances.dtw.DTWDistance;
import tsml.classifiers.distance_based.distances.erp.ERPDistanceConfigs;
import tsml.classifiers.distance_based.distances.lcss.LCSSDistanceConfigs;
import tsml.classifiers.distance_based.distances.msm.MSMDistanceConfigs;
import tsml.classifiers.distance_based.distances.twed.TWEDistanceConfigs;
import tsml.classifiers.distance_based.distances.wdtw.WDTWDistanceConfigs;
import tsml.classifiers.distance_based.knn.neighbour_iteration.LinearNeighbourIteratorBuilder;
import tsml.classifiers.distance_based.knn.neighbour_iteration.RandomNeighbourIteratorBuilder;
import tsml.classifiers.distance_based.knn.strategies.RLTunedKNNSetup;
import tsml.classifiers.distance_based.tuned.RLTunedClassifier;
import tsml.classifiers.distance_based.utils.collections.iteration.RandomIterator;
import tsml.classifiers.distance_based.utils.collections.params.ParamHandlerUtils;
import tsml.classifiers.distance_based.utils.classifiers.results.ResultUtils;
import tsml.classifiers.distance_based.utils.system.memory.MemoryWatcher;
import tsml.classifiers.distance_based.utils.collections.params.ParamSpace;
import tsml.classifiers.distance_based.utils.system.timing.StopWatch;
import tsml.classifiers.distance_based.utils.classifiers.CompileTimeClassifierBuilderFactory;
import tsml.classifiers.distance_based.utils.collections.iteration.LinearListIterator;
import utilities.*;
import tsml.classifiers.distance_based.utils.collections.cache.BiCache;
import tsml.classifiers.distance_based.utils.collections.cache.SymmetricBiCache;
import tsml.classifiers.distance_based.utils.collections.params.ParamSet;
import weka.core.DistanceFunction;
import weka.core.Instance;
import weka.core.Instances;

import java.io.Serializable;
import java.util.*;
import java.util.concurrent.TimeUnit;
import java.util.logging.Level;
import java.util.logging.Logger;

public class KNNLOOCV
    extends KNN implements TrainTimeContractable {

    public static final Factory FACTORY = new Factory();
    public static final TunedFactory TUNED_FACTORY = new TunedFactory();

    public static class TunedFactory extends CompileTimeClassifierBuilderFactory<RLTunedClassifier> {
        public final ClassifierBuilder<? extends RLTunedClassifier> TUNED_MSM_1NN_V1 = add(new SuppliedClassifierBuilder<>("TUNED_MSM_1NN_V1",
            TunedFactory::buildTunedMsm1nnV1));
        public final ClassifierBuilder<? extends RLTunedClassifier> TUNED_ERP_1NN_V1 = add(new SuppliedClassifierBuilder<>("TUNED_ERP_1NN_V1",
            TunedFactory::buildTunedErp1nnV1));
        public final ClassifierBuilder<? extends RLTunedClassifier> TUNED_LCSS_1NN_V1 = add(new SuppliedClassifierBuilder<>("TUNED_LCSS_1NN_V1",
            TunedFactory::buildTunedLcss1nnV1));
        public final ClassifierBuilder<? extends RLTunedClassifier> TUNED_TWED_1NN_V1 = add(new SuppliedClassifierBuilder<>("TUNED_TWED_1NN_V1",
            TunedFactory::buildTunedTwed1nnV1));
        public final ClassifierBuilder<? extends RLTunedClassifier> TUNED_DTW_1NN_V1 = add(new SuppliedClassifierBuilder<>("TUNED_DTW_1NN_V1",
            TunedFactory::buildTunedDtw1nnV1));
        public final ClassifierBuilder<? extends RLTunedClassifier> TUNED_DDTW_1NN_V1 = add(new SuppliedClassifierBuilder<>("TUNED_DDTW_1NN_V1",
            TunedFactory::buildTunedDdtw1nnV1));
        public final ClassifierBuilder<? extends RLTunedClassifier> TUNED_WDTW_1NN_V1 = add(new SuppliedClassifierBuilder<>("TUNED_WDTW_1NN_V1",
            TunedFactory::buildTunedWdtw1nnV1));
        public final ClassifierBuilder<? extends RLTunedClassifier> TUNED_WDDTW_1NN_V1 = add(new SuppliedClassifierBuilder<>("TUNED_WDDTW_1NN_V1",
            TunedFactory::buildTunedWddtw1nnV1));
        public final ClassifierBuilder<? extends RLTunedClassifier> TUNED_MSM_1NN_V2 = add(new SuppliedClassifierBuilder<>("TUNED_MSM_1NN_V2",
            TunedFactory::buildTunedMsm1nnV2));
        public final ClassifierBuilder<? extends RLTunedClassifier> TUNED_ERP_1NN_V2 = add(new SuppliedClassifierBuilder<>("TUNED_ERP_1NN_V2",
            TunedFactory::buildTunedErp1nnV2));
        public final ClassifierBuilder<? extends RLTunedClassifier> TUNED_LCSS_1NN_V2 = add(new SuppliedClassifierBuilder<>("TUNED_LCSS_1NN_V2",
            TunedFactory::buildTunedLcss1nnV2));
        public final ClassifierBuilder<? extends RLTunedClassifier> TUNED_TWED_1NN_V2 = add(new SuppliedClassifierBuilder<>("TUNED_TWED_1NN_V2",
            TunedFactory::buildTunedTwed1nnV2));
        public final ClassifierBuilder<? extends RLTunedClassifier> TUNED_DTW_1NN_V2 = add(new SuppliedClassifierBuilder<>("TUNED_DTW_1NN_V2",
            TunedFactory::buildTunedDtw1nnV2));
        public final ClassifierBuilder<? extends RLTunedClassifier> TUNED_DDTW_1NN_V2 = add(new SuppliedClassifierBuilder<>("TUNED_DDTW_1NN_V2",
            TunedFactory::buildTunedDdtw1nnV2));
        public final ClassifierBuilder<? extends RLTunedClassifier> TUNED_WDTW_1NN_V2 = add(new SuppliedClassifierBuilder<>("TUNED_WDTW_1NN_V2",
            TunedFactory::buildTunedWdtw1nnV2));
        public final ClassifierBuilder<? extends RLTunedClassifier> TUNED_WDDTW_1NN_V2 = add(new SuppliedClassifierBuilder<>("TUNED_WDDTW_1NN_V2",
            TunedFactory::buildTunedWddtw1nnV2));


        public static RLTunedClassifier buildTunedDtw1nnV1() {
            return buildTuned1nnV1(DTWDistanceConfigs::buildDtwSpace);
        }

        public static RLTunedClassifier buildTunedDdtw1nnV1() {
            return buildTuned1nnV1(DTWDistanceConfigs::buildDdtwSpace);
        }

        public static RLTunedClassifier buildTunedWdtw1nnV1() {
            return buildTuned1nnV1(i -> WDTWDistanceConfigs.buildWdtwSpace());
        }

        public static RLTunedClassifier buildTunedWddtw1nnV1() {
            return buildTuned1nnV1(i -> WDTWDistanceConfigs.buildWddtwSpace());
        }

        public static RLTunedClassifier buildTunedDtw1nnV2() {
            return buildTuned1nnV2(DTWDistanceConfigs::buildDtwSpace);
        }

        public static RLTunedClassifier buildTunedDdtw1nnV2() {
            return buildTuned1nnV2(DTWDistanceConfigs::buildDdtwSpace);
        }

        public static RLTunedClassifier buildTunedWdtw1nnV2() {
            return buildTuned1nnV2(i -> WDTWDistanceConfigs.buildWdtwSpace());
        }

        public static RLTunedClassifier buildTunedWddtw1nnV2() {
            return buildTuned1nnV2(i -> WDTWDistanceConfigs.buildWddtwSpace());
        }

        public static RLTunedClassifier buildTunedMsm1nnV1() {
            return buildTuned1nnV1(i -> MSMDistanceConfigs.buildMsmSpace());
        }

        public static RLTunedClassifier buildTunedTwed1nnV1() {
            return buildTuned1nnV1(i -> TWEDistanceConfigs.buildTwedSpace());
        }

        public static RLTunedClassifier buildTunedErp1nnV1() {
            return buildTuned1nnV1(ERPDistanceConfigs::buildErpSpace);
        }

        public static RLTunedClassifier buildTunedLcss1nnV1() {
            return buildTuned1nnV1(LCSSDistanceConfigs::buildLcssSpace);
        }

        public static RLTunedClassifier buildTunedMsm1nnV2() {
            return buildTuned1nnV2(i -> MSMDistanceConfigs.buildMsmSpace());
        }

        public static RLTunedClassifier buildTunedTwed1nnV2() {
            return buildTuned1nnV2(i -> TWEDistanceConfigs.buildTwedSpace());
        }

        public static RLTunedClassifier buildTunedErp1nnV2() {
            return buildTuned1nnV2(ERPDistanceConfigs::buildErpSpace);
        }

        public static RLTunedClassifier buildTunedLcss1nnV2() {
            return buildTuned1nnV2(LCSSDistanceConfigs::buildLcssSpace);
        }


        public static RLTunedClassifier buildTuned1nnV1(RLTunedKNNSetup.ParamSpaceBuilder paramSpaceFunction) {
            RLTunedClassifier incTunedClassifier = new RLTunedClassifier();
            RLTunedKNNSetup RLTunedKNNSetup = new RLTunedKNNSetup();
            RLTunedKNNSetup
                .setRlTunedClassifier(incTunedClassifier)
                .setParamSpace(paramSpaceFunction)
                .setKnnSupplier(Factory::build1nnV1).setImproveableBenchmarkIteratorBuilder(LinearListIterator::new);
            incTunedClassifier.setTrainSetupFunction(RLTunedKNNSetup);
            return incTunedClassifier;
        }

        public static RLTunedClassifier buildTuned1nnV1(ParamSpace paramSpace) {
            return buildTuned1nnV1(i -> paramSpace);
        }

        public static RLTunedClassifier buildTuned1nnV2(RLTunedKNNSetup.ParamSpaceBuilder paramSpaceFunction) {
            RLTunedClassifier incTunedClassifier = new RLTunedClassifier();
            RLTunedKNNSetup RLTunedKNNSetup = new RLTunedKNNSetup();
            RLTunedKNNSetup
                .setRlTunedClassifier(incTunedClassifier)
                .setParamSpace(paramSpaceFunction)
                .setKnnSupplier(Factory::build1nnV1).setImproveableBenchmarkIteratorBuilder(benchmarks -> new RandomIterator<>(
                new Random(incTunedClassifier.getSeed()), benchmarks));
            incTunedClassifier.setTrainSetupFunction(RLTunedKNNSetup);
            return incTunedClassifier;
        }

        public static RLTunedClassifier buildTuned1nnV2(ParamSpace paramSpace) {
            return buildTuned1nnV2(i -> paramSpace);
        }
    }

    public static class Factory extends CompileTimeClassifierBuilderFactory<KNNLOOCV> {

        public final ClassifierBuilder<? extends KNNLOOCV> ED_1NN_V1 = add(new SuppliedClassifierBuilder<>(
            "ED_1NN_V1",
            Factory::buildEd1nnV1));
        public final ClassifierBuilder<? extends KNNLOOCV> DTW_1NN_V1 = add(new SuppliedClassifierBuilder<>("DTW_1NN_V1",
            Factory::buildDtw1nnV1));
        public final ClassifierBuilder<? extends KNNLOOCV> DDTW_1NN_V1 = add(new SuppliedClassifierBuilder<>(
            "DDTW_1NN_V1",
            Factory::buildDdtw1nnV1));
        public final ClassifierBuilder<? extends KNNLOOCV> ED_1NN_V2 = add(new SuppliedClassifierBuilder<>("ED_1NN_V2",
            Factory::buildEd1nnV2));
        public final ClassifierBuilder<? extends KNNLOOCV> DTW_1NN_V2 = add(new SuppliedClassifierBuilder<>("DTW_1NN_V2",
            Factory::buildDtw1nnV2));
        public final ClassifierBuilder<? extends KNNLOOCV> DDTW_1NN_V2 = add(new SuppliedClassifierBuilder<>("DDTW_1NN_V2",
            Factory::buildDdtw1nnV2));


        public static KNNLOOCV build1nnV1() {
            KNNLOOCV classifier = new KNNLOOCV();
            classifier.setEarlyAbandon(true);
            classifier.setK(1);
            classifier.setNeighbourLimit(-1);
            classifier.setNeighbourIteratorBuilder(new LinearNeighbourIteratorBuilder(classifier));
            classifier.setCvSearcherIteratorBuilder(new LinearNeighbourIteratorBuilder(classifier));
            classifier.setRandomTieBreak(false);
            return classifier;
        }

        public static KNNLOOCV build1nnV2() {
            KNNLOOCV classifier = build1nnV1();
            classifier.setNeighbourIteratorBuilder(new RandomNeighbourIteratorBuilder(classifier));
            classifier.setCvSearcherIteratorBuilder(new RandomNeighbourIteratorBuilder(classifier));
            classifier.setRandomTieBreak(true);
            return classifier;
        }

        public static KNNLOOCV buildEd1nnV1() {
            KNNLOOCV knn = build1nnV1();
            knn.setDistanceFunction(new DTWDistance()); // todo ed
            return knn;
        }

        public static KNNLOOCV buildDtw1nnV1() {
            KNNLOOCV knn = build1nnV1();
            knn.setDistanceFunction(new DTWDistance()); // todo full
            return knn;
        }

        public static KNNLOOCV buildDdtw1nnV1() {
            KNNLOOCV knn = build1nnV1();
            knn.setDistanceFunction(DTWDistanceConfigs.newDDTWDistance()); // todo full
            return knn;
        }

        public static KNNLOOCV buildEd1nnV2() {
            KNNLOOCV knn = build1nnV2();
            knn.setDistanceFunction(new DTWDistance()); // todo ed
            return knn;
        }

        public static KNNLOOCV buildDtw1nnV2() {
            KNNLOOCV knn = build1nnV2();
            knn.setDistanceFunction(new DTWDistance()); // todo full
            return knn;
        }

        public static KNNLOOCV buildDdtw1nnV2() {
            KNNLOOCV knn = build1nnV2();
            knn.setDistanceFunction(DTWDistanceConfigs.newDDTWDistance()); // todo full
            return knn;
        }

        public static void main(String[] args) throws Exception {
            int seed = 0;
            Instances[] data = DatasetLoading.sampleGunPoint(seed);
            RLTunedClassifier classifier = TunedFactory.buildTunedWdtw1nnV2();
            classifier.setSeed(seed); // set seed
            classifier.getLogger().setLevel(Level.ALL);
            classifier.setEstimateOwnPerformance(true);
            ClassifierResults results = ClassifierTools.trainAndTest(data, classifier);
<<<<<<< HEAD
//            results.setDetails(classifier, data[1]);
            ClassifierResults trainResults = classifier.getTrainResults();
//            trainResults.setDetails(classifier, data[0]);
=======
            ResultUtils.setInfo(results, classifier, data[1]);
            ClassifierResults trainResults = classifier.getTrainResults();
            ResultUtils.setInfo(trainResults, classifier, data[0]);
>>>>>>> df495dc8
            System.out.println(trainResults.writeSummaryResultsToString());
            System.out.println(results.writeSummaryResultsToString());
        }

    }

    private static final long serialVersionUID = 0;
    public static final String NEIGHBOUR_LIMIT_FLAG = "n";
    public static final String NEIGHBOUR_ITERATION_STRATEGY_FLAG = "s";
    protected transient long trainTimeLimitNanos = -1;
    protected List<NeighbourSearcher> searchers;
    protected long longestNeighbourEvalTimeInNanos;
    protected int neighbourLimit = -1;
    protected int neighbourCount;
    protected int comparisonCount;
    protected StopWatch trainEstimateTimer = new StopWatch();
    protected BiCache<Instance, Instance, Double> biCache;
    protected NeighbourSearcher leftOutSearcher = null;
    protected Iterator<NeighbourSearcher> leftOutSearcherIterator;
    protected Iterator<NeighbourSearcher> cvSearcherIterator;
    protected NeighbourIteratorBuilder neighbourIteratorBuilder = new RandomNeighbourIteratorBuilder(this);
    protected NeighbourIteratorBuilder cvSearcherIteratorBuilder = new RandomNeighbourIteratorBuilder(this);
    protected boolean customCache = false;
    private boolean regenerateTrainEstimate = true;

    public KNNLOOCV() {
        setAbleToEstimateOwnPerformance(true);
    }

    public KNNLOOCV(DistanceFunction df) {
        super(df);
        setAbleToEstimateOwnPerformance(true);
    }

    public StopWatch getTrainEstimateTimer() {
        return trainEstimateTimer;
    }

    public int getNeighbourCount() {
        return neighbourCount;
    }

    public int getComparisonCount() {
        return comparisonCount;
    }

    @Override
    public void setTrainTimeLimit(long nanos) {
        trainTimeLimitNanos = nanos;
    }

    public List<NeighbourSearcher> getSearchers() {
        return searchers;
    }

    public boolean hasNextNeighbourSearch() {
        return leftOutSearcherIterator.hasNext() || cvSearcherIterator.hasNext();
    }

    public boolean hasNextNeighbourLimit() {
        return (neighbourCount < neighbourLimit || neighbourLimit < 0);
    }

    public boolean hasNextNeighbour() {
        return hasNextNeighbourSearch() && hasNextNeighbourLimit();
    }

    public boolean hasNextBuildTick() throws Exception {
<<<<<<< HEAD
        return estimateOwnPerformance && hasNextNeighbour() ;//&& hasRemainingTrainTime();
=======
        return estimateOwnPerformance && hasNextNeighbour()
//            && hasRemainingTrainTime()
            ;
>>>>>>> df495dc8
    }

    public long predictNextTrainTimeNanos() {
        return longestNeighbourEvalTimeInNanos;
    }

    protected void nextBuildTick() throws Exception {
        final Logger logger = getLogger();
        regenerateTrainEstimate = true;
        final long timeStamp = System.nanoTime();
        if(leftOutSearcher == null) {
            leftOutSearcher = leftOutSearcherIterator.next();
            leftOutSearcherIterator.remove();
        }
        comparisonCount++;
        final NeighbourSearcher searcher = cvSearcherIterator.next();
        cvSearcherIterator.remove();
        final Instance instance = searcher.getInstance();
        final Instance leftOutInstance = leftOutSearcher.getInstance();
        if(!leftOutInstance.equals(instance)) {
            boolean seen;
            if(customCache) {
                seen = biCache.contains(leftOutInstance, instance);
            } else {
                seen = biCache.remove(leftOutInstance, instance);
            }
            if(seen) {
                // we've already seen this instance
                logger.info(() -> comparisonCount + ") " + "already seen i" + instance.hashCode() + " and i" + leftOutInstance.hashCode());
            } else {
                final long distanceMeasurementTimeStamp = System.nanoTime();
                Double distance = customCache ? biCache.get(instance, leftOutInstance) : null;
                final long timeTakenInNanos = System.nanoTime() - distanceMeasurementTimeStamp;
                if(distance == null) {
                    distance = searcher.add(leftOutInstance);
                } else {
                    searcher.add(leftOutInstance, distance, timeTakenInNanos);
                }
                leftOutSearcher.add(instance, distance, 0); // we get this for free!
                biCache.put(instance, leftOutInstance, distance);
                final Double finalDistance = distance;
                logger.info(() -> comparisonCount + ") i" + instance.hashCode() + " and i" + leftOutInstance.hashCode() +
                                 ": " + finalDistance);
            }
        } else {
            logger.info(() -> comparisonCount + ") i" + instance.hashCode() + " and i" + leftOutInstance.hashCode() +
                            ": left out");
        }
        if(!cvSearcherIterator.hasNext()) {
            if(leftOutSearcherIterator.hasNext()) {
                cvSearcherIterator = cvSearcherIteratorBuilder.build();
                if(logger.isLoggable(Level.WARNING)) {
                    logger.info("---- end of batch ----");
                    if(!cvSearcherIterator.hasNext()) {
                        throw new IllegalStateException("this shouldn't happen!");
                    }
                    if(!leftOutSearcherIterator.hasNext()) {
                        throw new IllegalStateException("this shouldn't happen!");
                    }
                }
            }
            leftOutSearcher = null;
            neighbourCount++;
        }
        longestNeighbourEvalTimeInNanos = System.nanoTime() - timeStamp;
    }

    public NeighbourIteratorBuilder getNeighbourIteratorBuilder() {
        return neighbourIteratorBuilder;
    }

    public void setNeighbourIteratorBuilder(final NeighbourIteratorBuilder neighbourIteratorBuilder) {
        this.neighbourIteratorBuilder = neighbourIteratorBuilder;
    }

    public boolean hasNeighbourLimit() {
        return neighbourLimit >= 0;
    }

    public interface NeighbourIteratorBuilder extends Serializable {
        Iterator<NeighbourSearcher> build();
    }

    @Override public ParamSet getParams() {
        return super.getParams()
                    .add(NEIGHBOUR_ITERATION_STRATEGY_FLAG, neighbourIteratorBuilder)
<<<<<<< HEAD
                    .add(NEIGHBOUR_LIMIT_FLAG, neighbourLimit);
//                    .addAll(TrainTimeContractable.super.getParams());
=======
                    .add(NEIGHBOUR_LIMIT_FLAG, neighbourLimit)
//                    .addAll(TrainTimeContractable.super.getParams())
            ;
>>>>>>> df495dc8
    }

    @Override public void setParams(final ParamSet params) throws Exception {
        super.setParams(params);
<<<<<<< HEAD
        ParamHandler.setParam(params, NEIGHBOUR_LIMIT_FLAG, this::setNeighbourLimit, Integer.class);
        ParamHandler.setParam(params, NEIGHBOUR_ITERATION_STRATEGY_FLAG, this::setNeighbourIteratorBuilder,
                              NeighbourIteratorBuilder.class);
=======
        ParamHandlerUtils.setParam(params, NEIGHBOUR_LIMIT_FLAG, this::setNeighbourLimit, Integer.class);
        ParamHandlerUtils.setParam(params, NEIGHBOUR_ITERATION_STRATEGY_FLAG, this::setNeighbourIteratorBuilder,
                                   NeighbourIteratorBuilder.class);
>>>>>>> df495dc8
//        TrainTimeContractable.super.setParams(params);
    }

    public boolean loadCheckpoint() {
        final StopWatch trainTimer = getTrainTimer();
        final MemoryWatcher memoryWatcher = getMemoryWatcher();
//        trainTimer.suspend();
//        trainEstimateTimer.suspend() todo fix;
//        memoryWatcher.suspend();
        boolean result = super.loadCheckpoint();
//        memoryWatcher.unsuspend();
//        trainEstimateTimer.unsuspend();
//        trainTimer.unsuspend();
        return result;
    }

    @Override public void buildClassifier(final Instances trainData) throws Exception {
        final StopWatch trainTimer = getTrainTimer();
        final MemoryWatcher memoryWatcher = getMemoryWatcher();
        memoryWatcher.start();
        trainEstimateTimer.checkStopped();
        trainTimer.start();
        final DistanceFunction distanceFunction = getDistanceFunction();
        final Logger logger = getLogger();
        final boolean rebuild = isRebuild();
        // stop super knn from checkpointing after its built
        boolean skip = isSkipFinalCheckpoint();
        setSkipFinalCheckpoint(true);
        // must disable train timer and memory watcher as super enables them at start of build
        trainTimer.stop();
        memoryWatcher.stop();
        super.buildClassifier(trainData);
        // re-enable skipping the final checkpoint
        setSkipFinalCheckpoint(skip);
        memoryWatcher.start(false);
        trainEstimateTimer.checkStopped();
        trainTimer.start(false);
        if(rebuild) {
            trainTimer.stop(false);
            memoryWatcher.start(false);
            trainEstimateTimer.resetAndStart();
            if(getEstimateOwnPerformance()) {
<<<<<<< HEAD
//                if(isCheckpointSavingEnabled()) { // was needed for caching
                    HashTransformer.hashInstances(trainData);
//                }
=======
                if(isCheckpointSavingEnabled()) { // was needed for caching
//                    Indexer.hashInstances(trainData);
                }
>>>>>>> df495dc8
                // build a progressive leave-one-out-cross-validation
                searchers = new ArrayList<>(trainData.size());
                // build a neighbour searcher for every train instance
                for(int i = 0; i < trainData.size(); i++) {
                    final NeighbourSearcher searcher = new NeighbourSearcher(trainData.get(i));
                    searchers.add(i, searcher);
                }
                if(distanceFunction instanceof BaseDistanceMeasure) {
                    if(((BaseDistanceMeasure) distanceFunction).isSymmetric()) {
                        biCache = new SymmetricBiCache<>();
                    } else {
                        biCache = new BiCache<>();
                    }
                }
                leftOutSearcherIterator = neighbourIteratorBuilder.build();
                regenerateTrainEstimate = true; // build the first train estimate irrelevant of any progress made
                cvSearcherIterator = cvSearcherIteratorBuilder.build();
                if(logger.isLoggable(Level.WARNING)) {
                    if(!leftOutSearcherIterator.hasNext()) {
                        throw new IllegalStateException("hasNext false");
                    }
                    if(!cvSearcherIterator.hasNext()) {
                        throw new IllegalStateException("this shouldn't happen!");
                    }
                }
                longestNeighbourEvalTimeInNanos = -1;
                leftOutSearcher = null;
                cvSearcherIterator = cvSearcherIteratorBuilder.build();
                neighbourCount = 0;
                comparisonCount = 0;
            }
        }
        trainTimer.stop(false);
        trainEstimateTimer.start(false);
        while(hasNextBuildTick()) {
            nextBuildTick();
<<<<<<< HEAD
            saveToCheckpoint();
        }
        trainTimer.checkDisabled();
        if(regenerateTrainEstimate) {
            if(logger.isLoggable(Level.WARNING)
//                && !hasTrainTimeLimit()
                && ((hasNeighbourLimit() && neighbourCount < neighbourLimit) ||
=======
            checkpointIfIntervalExpired();
        }
        trainTimer.checkStopped();
        if(estimateOwnPerformance && regenerateTrainEstimate) {
            if(
//                !hasTrainTimeLimit()
//                &&
                    ((hasNeighbourLimit() && neighbourCount < neighbourLimit) ||
>>>>>>> df495dc8
                        (!hasNeighbourLimit() && neighbourCount < trainData.size()))) {
                throw new IllegalStateException("not fully built");
            }
            // populate train results
            trainResults = new ClassifierResults();
            for(final NeighbourSearcher searcher : searchers) {
                final double[] distribution = searcher.predict();
                final int prediction = Utilities.argMax(distribution, rand);
                final long time = searcher.getTimeInNanos();
                final double trueClassValue = searcher.getInstance().classValue();
                trainResults.addPrediction(trueClassValue, distribution, prediction, time, null);
            }
        }
        trainEstimateTimer.stop();
        memoryWatcher.stop();
        if(regenerateTrainEstimate) {
<<<<<<< HEAD
//            trainResults.setDetails(this, trainData);
=======
            ResultUtils.setInfo(trainResults, this, trainData);
>>>>>>> df495dc8
            trainResults.setTimeUnit(TimeUnit.NANOSECONDS);
            trainResults.setBuildTime(trainEstimateTimer.getTime());
            trainResults.setBuildPlusEstimateTime(trainEstimateTimer.getTime() + trainTimer.getTime());
        }
        regenerateTrainEstimate = false;
//        setBuilt(true);
        checkpointIfIntervalExpired();
    }

    public long getTrainTime() {
<<<<<<< HEAD
        return trainEstimateTimer.getTimeNanos() + getTrainTimer().getTimeNanos();
=======
        return trainEstimateTimer.getTime() + getTrainTimer().getTime();
>>>>>>> df495dc8
    }

    public long getTrainTimeLimit() {
        return trainTimeLimitNanos;
    }

    public void setTrainTimeLimitNanos(final long trainTimeLimit) {
        this.trainTimeLimitNanos = trainTimeLimit;
    }

    public int getNeighbourLimit() {
        return neighbourLimit;
    }

    public void setNeighbourLimit(final int neighbourLimit) {
        this.neighbourLimit = neighbourLimit;
    }

    public BiCache<Instance, Instance, Double> getBiCache() {
        return biCache;
    }

    public void setBiCache(final BiCache<Instance, Instance, Double> biCache) {
        this.biCache = biCache;
        customCache = biCache != null;
    }

    public void setDefaultCache() {
        setBiCache(null);
    }

    public NeighbourIteratorBuilder getCvSearcherIteratorBuilder() {
        return cvSearcherIteratorBuilder;
    }

    public void setCvSearcherIteratorBuilder(final NeighbourIteratorBuilder cvSearcherIteratorBuilder) {
        this.cvSearcherIteratorBuilder = cvSearcherIteratorBuilder;
    }

    public static void main(String[] args) throws Exception {
        int seed = 0;
        Instances[] data = DatasetLoading.sampleGunPoint(seed);
        KNNLOOCV classifier = new KNNLOOCV();
        classifier.setSeed(seed); // set seed
        classifier.setEstimateOwnPerformance(true);
        ClassifierResults results = ClassifierTools.trainAndTest(data, classifier);
<<<<<<< HEAD
//        results.setDetails(classifier, data[1]);
        ClassifierResults trainResults = classifier.getTrainResults();
//        trainResults.setDetails(classifier, data[0]);
=======
        ResultUtils.setInfo(results, classifier, data[1]);
        ClassifierResults trainResults = classifier.getTrainResults();
        ResultUtils.setInfo(trainResults, classifier, data[0]);
>>>>>>> df495dc8
        System.out.println(trainResults.writeSummaryResultsToString());
        System.out.println(results.writeSummaryResultsToString());
    }
}
<|MERGE_RESOLUTION|>--- conflicted
+++ resolved
@@ -256,15 +256,9 @@
             classifier.getLogger().setLevel(Level.ALL);
             classifier.setEstimateOwnPerformance(true);
             ClassifierResults results = ClassifierTools.trainAndTest(data, classifier);
-<<<<<<< HEAD
 //            results.setDetails(classifier, data[1]);
             ClassifierResults trainResults = classifier.getTrainResults();
 //            trainResults.setDetails(classifier, data[0]);
-=======
-            ResultUtils.setInfo(results, classifier, data[1]);
-            ClassifierResults trainResults = classifier.getTrainResults();
-            ResultUtils.setInfo(trainResults, classifier, data[0]);
->>>>>>> df495dc8
             System.out.println(trainResults.writeSummaryResultsToString());
             System.out.println(results.writeSummaryResultsToString());
         }
@@ -333,13 +327,7 @@
     }
 
     public boolean hasNextBuildTick() throws Exception {
-<<<<<<< HEAD
         return estimateOwnPerformance && hasNextNeighbour() ;//&& hasRemainingTrainTime();
-=======
-        return estimateOwnPerformance && hasNextNeighbour()
-//            && hasRemainingTrainTime()
-            ;
->>>>>>> df495dc8
     }
 
     public long predictNextTrainTimeNanos() {
@@ -426,27 +414,15 @@
     @Override public ParamSet getParams() {
         return super.getParams()
                     .add(NEIGHBOUR_ITERATION_STRATEGY_FLAG, neighbourIteratorBuilder)
-<<<<<<< HEAD
                     .add(NEIGHBOUR_LIMIT_FLAG, neighbourLimit);
 //                    .addAll(TrainTimeContractable.super.getParams());
-=======
-                    .add(NEIGHBOUR_LIMIT_FLAG, neighbourLimit)
-//                    .addAll(TrainTimeContractable.super.getParams())
-            ;
->>>>>>> df495dc8
     }
 
     @Override public void setParams(final ParamSet params) throws Exception {
         super.setParams(params);
-<<<<<<< HEAD
         ParamHandler.setParam(params, NEIGHBOUR_LIMIT_FLAG, this::setNeighbourLimit, Integer.class);
         ParamHandler.setParam(params, NEIGHBOUR_ITERATION_STRATEGY_FLAG, this::setNeighbourIteratorBuilder,
                               NeighbourIteratorBuilder.class);
-=======
-        ParamHandlerUtils.setParam(params, NEIGHBOUR_LIMIT_FLAG, this::setNeighbourLimit, Integer.class);
-        ParamHandlerUtils.setParam(params, NEIGHBOUR_ITERATION_STRATEGY_FLAG, this::setNeighbourIteratorBuilder,
-                                   NeighbourIteratorBuilder.class);
->>>>>>> df495dc8
 //        TrainTimeContractable.super.setParams(params);
     }
 
@@ -489,15 +465,9 @@
             memoryWatcher.start(false);
             trainEstimateTimer.resetAndStart();
             if(getEstimateOwnPerformance()) {
-<<<<<<< HEAD
 //                if(isCheckpointSavingEnabled()) { // was needed for caching
                     HashTransformer.hashInstances(trainData);
 //                }
-=======
-                if(isCheckpointSavingEnabled()) { // was needed for caching
-//                    Indexer.hashInstances(trainData);
-                }
->>>>>>> df495dc8
                 // build a progressive leave-one-out-cross-validation
                 searchers = new ArrayList<>(trainData.size());
                 // build a neighbour searcher for every train instance
@@ -534,24 +504,13 @@
         trainEstimateTimer.start(false);
         while(hasNextBuildTick()) {
             nextBuildTick();
-<<<<<<< HEAD
-            saveToCheckpoint();
+            checkpointIfIntervalExpired();
         }
         trainTimer.checkDisabled();
         if(regenerateTrainEstimate) {
             if(logger.isLoggable(Level.WARNING)
 //                && !hasTrainTimeLimit()
                 && ((hasNeighbourLimit() && neighbourCount < neighbourLimit) ||
-=======
-            checkpointIfIntervalExpired();
-        }
-        trainTimer.checkStopped();
-        if(estimateOwnPerformance && regenerateTrainEstimate) {
-            if(
-//                !hasTrainTimeLimit()
-//                &&
-                    ((hasNeighbourLimit() && neighbourCount < neighbourLimit) ||
->>>>>>> df495dc8
                         (!hasNeighbourLimit() && neighbourCount < trainData.size()))) {
                 throw new IllegalStateException("not fully built");
             }
@@ -568,11 +527,7 @@
         trainEstimateTimer.stop();
         memoryWatcher.stop();
         if(regenerateTrainEstimate) {
-<<<<<<< HEAD
 //            trainResults.setDetails(this, trainData);
-=======
-            ResultUtils.setInfo(trainResults, this, trainData);
->>>>>>> df495dc8
             trainResults.setTimeUnit(TimeUnit.NANOSECONDS);
             trainResults.setBuildTime(trainEstimateTimer.getTime());
             trainResults.setBuildPlusEstimateTime(trainEstimateTimer.getTime() + trainTimer.getTime());
@@ -583,11 +538,7 @@
     }
 
     public long getTrainTime() {
-<<<<<<< HEAD
         return trainEstimateTimer.getTimeNanos() + getTrainTimer().getTimeNanos();
-=======
-        return trainEstimateTimer.getTime() + getTrainTimer().getTime();
->>>>>>> df495dc8
     }
 
     public long getTrainTimeLimit() {
@@ -634,15 +585,9 @@
         classifier.setSeed(seed); // set seed
         classifier.setEstimateOwnPerformance(true);
         ClassifierResults results = ClassifierTools.trainAndTest(data, classifier);
-<<<<<<< HEAD
 //        results.setDetails(classifier, data[1]);
         ClassifierResults trainResults = classifier.getTrainResults();
 //        trainResults.setDetails(classifier, data[0]);
-=======
-        ResultUtils.setInfo(results, classifier, data[1]);
-        ClassifierResults trainResults = classifier.getTrainResults();
-        ResultUtils.setInfo(trainResults, classifier, data[0]);
->>>>>>> df495dc8
         System.out.println(trainResults.writeSummaryResultsToString());
         System.out.println(results.writeSummaryResultsToString());
     }
