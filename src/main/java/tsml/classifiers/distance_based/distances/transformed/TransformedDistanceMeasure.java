--- conflicted
+++ resolved
@@ -68,28 +68,17 @@
         return transformer;
     }
 
-<<<<<<< HEAD
     protected void setTransformer(Filter transformer) {
         Assert.assertNotNull(transformer);
-=======
-    protected void setTransformer(Transformer transformer) {
-        if(transformer == null) throw new NullPointerException();
->>>>>>> 41e5e627
         this.transformer = transformer;
     }
 
     @Override
     public double findDistance(final Instance a, final Instance b, final double limit) {
         try {
-<<<<<<< HEAD
-            final Instance at = Utilities.filter(a, transformer);
-            final Instance bt = Utilities.filter(b, transformer);
-            return distanceFunction.distance(at, bt, limit);
-=======
             final Instance firstTransformed = transformer.transform(first);
             final Instance secondTransformed = transformer.transform(second);
             return distanceFunction.distance(firstTransformed, secondTransformed, cutOffValue, stats);
->>>>>>> 41e5e627
         } catch(Exception e) {
             throw new IllegalStateException(e);
         }
