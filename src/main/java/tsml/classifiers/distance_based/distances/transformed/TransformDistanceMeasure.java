package tsml.classifiers.distance_based.distances.transformed;
/*

Purpose: // todo - docs - type the purpose of the code here

Contributors: goastler
    
*/

import java.util.function.Function;

import tsml.classifiers.distance_based.distances.DistanceMeasureable;
import tsml.classifiers.distance_based.utils.params.ParamHandler;
import tsml.classifiers.distance_based.utils.params.ParamSet;
import tsml.transformers.Transformer;
import weka.core.DistanceFunction;
import weka.core.Instance;

public class TransformDistanceMeasure extends TransformedDistanceMeasure implements TransformDistanceMeasureable {

    public TransformDistanceMeasure(String name,
        Transformer transformer, DistanceFunction distanceFunction) {
        super(name, transformer, distanceFunction);
    }

    @Override
    public void setDistanceFunction(DistanceFunction distanceFunction) {
        super.setDistanceFunction(distanceFunction);
    }

    @Override
    public void setTransformer(Transformer transformer) {
        super.setTransformer(transformer);
    }

    @Override
    public void setName(String name) {
        super.setName(name);
    }

    @Override public void setParams(final ParamSet param) {
        super.setParams(param);
<<<<<<< HEAD
        ParamHandler.setParam(param, TRANSFORMER_FLAG, this::setTransformer, Filter.class);
        ParamHandler.setParam(param, DistanceMeasureable.DISTANCE_MEASURE_FLAG, this::setDistanceFunction,
=======
        ParamHandler.setParam(param, getTransformerFlag(), this::setTransformer, Transformer.class);
        ParamHandler.setParam(param, DistanceMeasureable.getDistanceFunctionFlag(), this::setDistanceFunction,
>>>>>>> 41e5e627
                              DistanceFunction.class);
    }

}<|MERGE_RESOLUTION|>--- conflicted
+++ resolved
@@ -40,13 +40,8 @@
 
     @Override public void setParams(final ParamSet param) {
         super.setParams(param);
-<<<<<<< HEAD
         ParamHandler.setParam(param, TRANSFORMER_FLAG, this::setTransformer, Filter.class);
         ParamHandler.setParam(param, DistanceMeasureable.DISTANCE_MEASURE_FLAG, this::setDistanceFunction,
-=======
-        ParamHandler.setParam(param, getTransformerFlag(), this::setTransformer, Transformer.class);
-        ParamHandler.setParam(param, DistanceMeasureable.getDistanceFunctionFlag(), this::setDistanceFunction,
->>>>>>> 41e5e627
                               DistanceFunction.class);
     }
 
