--- conflicted
+++ resolved
@@ -47,15 +47,9 @@
         classifier.setSeed(0);
         classifier.getLogger().setLevel(Level.ALL);
         ClassifierResults results = ClassifierTools.trainAndTest(data, classifier);
-<<<<<<< HEAD
 //        results.setDetails(classifier, data[1]);
         ClassifierResults trainResults = ((TrainEstimateable) classifier).getTrainResults();
 //        trainResults.setDetails(classifier, data[0]);
-=======
-        ResultUtils.setInfo(results, classifier, data[1]);
-        ClassifierResults trainResults = ((TrainEstimateable) classifier).getTrainResults();
-        ResultUtils.setInfo(trainResults, classifier, data[0]);
->>>>>>> df495dc8
         System.out.println(trainResults.writeSummaryResultsToString());
         System.out.println(results.writeSummaryResultsToString());
     }
@@ -382,35 +376,18 @@
         return result;
     }
 
-<<<<<<< HEAD
     public long getTrainContractTimeNanos() {
-=======
-    public long getTrainTimeLimit() {
->>>>>>> df495dc8
         return trainContractTimeNanos;
     }
 
     private void setRemainingTrainTimeNanosPerConstituent() {
         // if we've got no train time limit then the constituents can take as long as they like
         // if we've got no constituents in the batch then there's no remaining time
-<<<<<<< HEAD
 //        if(!hasTrainTimeLimit() || constituentsBatch.isEmpty()) {
 //            remainingTrainTimeNanosPerConstituent = -1;
 //        } else {
 //            remainingTrainTimeNanosPerConstituent = getRemainingTrainTimeNanos() / constituentsBatch.size();
 //        }
-=======
-        if(
-//            !hasTrainTimeLimit()
-//                ||
-        constituentsBatch.isEmpty()) {
-            remainingTrainTimeNanosPerConstituent = -1;
-        } else {
-//            remainingTrainTimeNanosPerConstituent =
-//                getRemainingTrainTimeNanos()
-//                    / constituentsBatch.size();
-        }
->>>>>>> df495dc8
     }
 
     @Override public void buildClassifier(final Instances trainData) throws Exception {
@@ -514,11 +491,7 @@
         trainEstimateTimer.stop(false);
         trainTimer.stop(false);
         // set train results details
-<<<<<<< HEAD
 //        trainResults.setDetails(this, trainData);
-=======
-        ResultUtils.setInfo(trainResults, this, trainData);
->>>>>>> df495dc8
         // free up train data
         this.trainData = null;
         // we're built by here
@@ -615,16 +588,9 @@
         // if the constituent is contracting train time AND there's time remaining for each constituent AND the
         // constituent has remaining work to do
         if(constituent instanceof TrainTimeContractable && hasTimeRemainingPerConstituent()
-<<<<<<< HEAD
 //                   &&
 //                ((TrainTimeContractable) constituent).hasRemainingTraining()
         ) {
-=======
-//            &&
-//                ((TrainTimeContractable) constituent).hasRemainingTraining()
-                        )
-                        {
->>>>>>> df495dc8
             // add it to the next batch of constituents
             nextConstituentsBatch.add(constituent);
         }
@@ -652,15 +618,9 @@
         // must do a first pass of all constituents, therefore if the first batch hasn't been completed this should
         // always return true
         // otherwise, it's dependent on whether there's further training remaining
-<<<<<<< HEAD
         return !firstBatchDone || (
 //                hasRemainingTrainTime() &&
                         !constituentsBatch.isEmpty());
-=======
-        return !firstBatchDone
-//            || (hasRemainingTrainTime() && !constituentsBatch.isEmpty())
-                    ;
->>>>>>> df495dc8
     }
 
     @Override public double[] distributionForInstance(final Instance instance) throws Exception {
