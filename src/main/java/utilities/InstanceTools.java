/*
 *   This program is free software: you can redistribute it and/or modify
 *   it under the terms of the GNU General Public License as published by
 *   the Free Software Foundation, either version 3 of the License, or
 *   (at your option) any later version.
 *
 *   This program is distributed in the hope that it will be useful,
 *   but WITHOUT ANY WARRANTY; without even the implied warranty of
 *   MERCHANTABILITY or FITNESS FOR A PARTICULAR PURPOSE.  See the
 *   GNU General Public License for more details.
 *
 *   You should have received a copy of the GNU General Public License
 *   along with this program.  If not, see <http://www.gnu.org/licenses/>.
 */
package utilities;

import java.io.File;
import java.io.FileWriter;
import java.util.*;

import scala.tools.nsc.Global;
import utilities.class_counts.ClassCounts;
import utilities.class_counts.TreeSetClassCounts;
import utilities.generic_storage.Pair;
import weka.core.Attribute;
import weka.core.DenseInstance;
import weka.core.DistanceFunction;
import weka.core.Instance;
import weka.core.Instances;

import static utilities.Utilities.normalise;

/**
 *
 * @author Aaron
 */
public class InstanceTools {

    public static Pair<Instance, Double> findMinDistance(Instances data, Instance inst, DistanceFunction dist){
        double min = dist.distance(data.get(0), inst);
        Instance minI = data.get(0);
        for (int i = 1; i < data.numInstances(); i++) {
            double temp = dist.distance(data.get(i), inst);
            if(temp < min){
                min = temp;
                minI = data.get(i);
            }
        }
        
        return new Pair(minI, min);
    }
    
    public static int[] deleteClassValues(Instances d){
        int[] classVals=new int[d.numInstances()];
        for(int i=0;i<d.numInstances();i++){
            classVals[i]=(int)d.instance(i).classValue();
            d.instance(i).setMissing(d.instance(i).classIndex());
        }
        return classVals;
    }
    
    /**
     * By Aaron:
     * Public method to calculate the class distributions of a dataset. Main
     * purpose is for computing shapelet qualities. 
     * 
     * @param data the input data set that the class distributions are to be
     * derived from
     * @return a TreeMap<Double, Integer> in the form of <Class Value,
     * Frequency>
     */
    public static Map<Double, Integer> createClassDistributions(Instances data)
    {
        Map<Double, Integer> classDistribution = new TreeMap<>();

        ListIterator<Instance> it = data.listIterator();
        double classValue;
        while (it.hasNext())
        {
            classValue = it.next().classValue();

            Integer val = classDistribution.get(classValue);

            val = (val != null) ? val + 1 : 1;
            classDistribution.put(classValue, val);
        }
        
        return classDistribution;
    }
    /**
     * by Tony
     * Public method to calculate the class distributions of a dataset.
     */
    public static double[] findClassDistributions(Instances data)
    {
        double[] dist=new double[data.numClasses()];
        for(Instance d:data)
            dist[(int)d.classValue()]++;
        for(int i=0;i<dist.length;i++)
            dist[i]/=data.numInstances();
        return dist;
    }
    
    /**
     * by James...
     * Public method to calculate the class distributions given a list of class labels and the number of classes.
     * Mostly to use with the data classifierresults/results analysis tools keep
     */
    public static double[] findClassDistributions(ArrayList<Double> classLabels, int numClasses)
    {
        double[] dist=new double[numClasses];
        for(double d:classLabels)
            dist[(int)d]++;
        for(int i=0;i<dist.length;i++)
            dist[i]/=classLabels.size();
        return dist;
    }
     
    public static Map<Double, Instances> createClassInstancesMap(Instances data)
    {
        Map<Double, Instances> instancesMap = new TreeMap<>();
        
        ListIterator<Instance> it = data.listIterator();
        double classValue;
        while (it.hasNext())
        {
            Instance inst = it.next();
            classValue = inst.classValue();

            Instances val = instancesMap.get(classValue);

            if(val == null)
                val = new Instances(data, 0);
            
            val.add(inst);
            
            instancesMap.put(classValue, val);
        }
        
        return instancesMap;
        
    }
    
    /** 
     * Modified from Aaron's shapelet resampling code in development.ReasamplingExperiments. Used to resample
     * train and test instances while maintaining original train/test class distributions
     * 
     * @param train Input training instances
     * @param test Input test instances
     * @param seed Used to create reproducible folds by using a consistent seed value
     * @return Instances[] with two elements; [0] is the output training instances, [1] output test instances
     */
    public static Instances[] resampleTrainAndTestInstances(Instances train, Instances test, long seed){
        if(seed==0){    //For consistency, I have made this clone the data. Its not necessary generally, but not doing it introduced a bug indiagnostics elsewhere
            Instances newTrain = new Instances(train);
            Instances newTest = new Instances(test);
            return new Instances[]{newTrain,newTest};
        }
        Instances all = new Instances(train);
        all.addAll(test);
        ClassCounts trainDistribution = new TreeSetClassCounts(train);
        
        Map<Double, Instances> classBins = createClassInstancesMap(all);
       
        Random r = new Random(seed);

        //empty instances.
        Instances outputTrain = new Instances(all, 0);
        Instances outputTest = new Instances(all, 0);

        Iterator<Double> keys = classBins.keySet().iterator();
        while(keys.hasNext()){
            double classVal = keys.next();
            int occurences = trainDistribution.get(classVal);
            Instances bin = classBins.get(classVal);
            bin.randomize(r); //randomise the bin.

            outputTrain.addAll(bin.subList(0,occurences));//copy the first portion of the bin into the train set
            outputTest.addAll(bin.subList(occurences, bin.size()));//copy the remaining portion of the bin into the test set.
        }

        return new Instances[]{outputTrain,outputTest};
    }

    
/**
 * 
 * @param all full data set
 * @param seed random seed so that the split can be exactly duplicated
 * @param propInTrain proportion of data for training
 * @return 
 */
    public static Instances[] resampleInstances(Instances all, long seed, double propInTrain){
        ClassCounts classDist = new TreeSetClassCounts(all);
        Map<Double, Instances> classBins = createClassInstancesMap(all);
       
        Random r = new Random(seed);
        //empty instances.
        Instances outputTrain = new Instances(all, 0);
        Instances outputTest = new Instances(all, 0);

        Iterator<Double> keys = classBins.keySet().iterator();
        while(keys.hasNext()){  //For each class value
            double classVal = keys.next();
            //Get the number of this class to put in train and test
            int classCount = classDist.get(classVal);
            int occurences=(int)(classCount*propInTrain);
            Instances bin = classBins.get(classVal);
            bin.randomize(r); //randomise the instances in this class.

            outputTrain.addAll(bin.subList(0,occurences));//copy the first portion of the bin into the train set
            outputTest.addAll(bin.subList(occurences, bin.size()));//copy the remaining portion of the bin into the test set.
        }

        return new Instances[]{outputTrain,outputTest};
    }

    public static Instances resample(Instances series, double trainProportion, Random random) {
        int newSize = (int)(series.numInstances()*trainProportion);

        Instances newData = new Instances(series, newSize);
        Instances temp = new Instances(series);

        while (newData.numInstances() < newSize) {
            newData.add(temp.remove(random.nextInt(temp.numInstances())));
        }
        return newData;
    }
    
    //converts a 2d array into a weka Instances.
    public static Instances toWekaInstances(double[][] data) {
        Instances wekaInstances = null;

        if (data.length <= 0) {
            return wekaInstances;
        }

        int dimRows = data.length;
        int dimColumns = data[0].length;

        // create a list of attributes features + label
        ArrayList<Attribute> attributes = new ArrayList<>(dimColumns);
        for (int i = 0; i < dimColumns; i++) {
            attributes.add(new Attribute("attr" + String.valueOf(i + 1)));
        }

        // add the attributes 
        wekaInstances = new Instances("", attributes, dimRows);

        // add the values
        for (int i = 0; i < dimRows; i++) {
            double[] instanceValues = new double[dimColumns];

            for (int j = 0; j < dimColumns; j++) {
                instanceValues[j] = data[i][j];
            }

            wekaInstances.add(new DenseInstance(1.0, instanceValues));
        }

        return wekaInstances;
    }
    
    //converts a 2d array into a weka Instances, setting the last attribute to be the class value.
    public static Instances toWekaInstancesWithClass(double[][] data) {
        Instances wekaInstances = toWekaInstances(data);
        wekaInstances.setClassIndex(wekaInstances.numAttributes()-1);
        return wekaInstances;
    }


    //converts a 2d array into a weka Instances, appending the ith classlabel onto the ith row of data for each instance
    public static Instances toWekaInstances(double[][] data, double[] classLabels) {
        //todo error checking if really wanted. all utils need it at some point
        
        double[][] newData = new double[data.length][];
        
        for (int i = 0; i < data.length; i++) {
            newData[i] = new double[data[i].length + 1];
            int j = 0;
            for ( ; j < data[i].length; j++)
                newData[i][j] = data[i][j];
            
            newData[i][j] = classLabels[i];
        }
        
        return toWekaInstancesWithClass(newData);
    }
    
    //converts a weka Instances into a 2d array - removing class val at the end.
    public static double[][] fromWekaInstancesArray(Instances ds, boolean removeLastVal) {
        int numFeatures = ds.numAttributes() - (removeLastVal ? 1 : 0);
        int numInstances = ds.numInstances();

       double[][] data = new double[numInstances][numFeatures];

        for (int i = 0; i < numInstances; i++) {
            for (int j = 0; j < numFeatures; j++) {
                data[i][j] = ds.get(i).value(j);
            }
        }

        return data;
    }
    
        //converts a weka Instances into a 2d array.
    public static ArrayList<ArrayList<Double>> fromWekaInstancesList(Instances ds) {
        int numFeatures = ds.numAttributes()-1; //no classValue
        int numInstances = ds.numInstances();

        //Logging.println("Converting " + numInstances + " instances and " + numFeatures + " features.", LogLevel.DEBUGGING_LOG);
        ArrayList<ArrayList<Double>> data = new ArrayList<>(numInstances);
        ArrayList<Double> temp;
        for (int i = 0; i < numInstances; i++) {
            temp = new ArrayList<>(numFeatures);
            for (int j = 0; j < numFeatures; j++) {
                temp.add(ds.get(i).value(j));
            }
            data.add(temp);
        }

        return data;
    }
    
    //this is for Grabockas train/test set combo matrix. removes the need for appending.
    public static double[][] create2DMatrixFromInstances(Instances train, Instances test) {
        double [][] data = new double[train.numInstances() + test.numInstances()][train.numAttributes()];
        
        for(int i=0; i<train.numInstances(); i++)
        {
            for(int j=0; j<train.numAttributes(); j++)
            {
                data[i][j] = train.get(i).value(j);
            }
        }
        
        int index=0;
        for(int i=train.numInstances(); i<train.numInstances()+test.numInstances(); i++)
        {
            for(int j=0; j<test.numAttributes(); j++)
            {
                data[i][j] = test.get(index).value(j);
            }
            ++index;
        }
        
        return data;
    }
    
    
    // utility method for creating ARFF from UCR file without writing output, just returns Instances
    public static Instances convertFromUCRtoARFF(String inputFilePath) throws Exception{
        return convertFromUCRtoARFF(inputFilePath, null, null);
    }
    
    // writes output and returns Instances too
    public static Instances convertFromUCRtoARFF(String inputFilePath, String outputRelationName, String fullOutputPath) throws Exception{
        File input = new File(inputFilePath);
        if(!input.exists()){
            throw new Exception("Error converting to ARFF - input file not found: "+input.getAbsolutePath());
        }

        // get instance length
        Scanner scan = new Scanner(input);
        scan.useDelimiter("\n");
        String firstIns = scan.next();
        int numAtts = firstIns.split(",").length;
        
        // create attribute list
        ArrayList<Attribute> attList = new ArrayList<>();
        for(int i = 0; i < numAtts-1; i++){
            attList.add(new Attribute("att"+i));
        }
        attList.add(new Attribute("classVal"));
        
        // create Instances object
        Instances output;
        if(outputRelationName==null){
            output = new Instances("temp", attList, numAtts);
        }else{
            output = new Instances(outputRelationName, attList, numAtts);
        }
        output.setClassIndex(numAtts-1);
        
        // populate Instances
        String[] nextIns;
        DenseInstance d;
        scan = new Scanner(input);
        scan.useDelimiter("\n");
        while(scan.hasNext()){
            nextIns = scan.next().split(",");
            d = new DenseInstance(numAtts);
            for(int a = 0; a < numAtts-1; a++){
                d.setValue(a, Double.parseDouble(nextIns[a+1]));
            }
            d.setValue(numAtts-1, Double.parseDouble(nextIns[0]));
            output.add(d);
        }
        
        // if null, don't write. Else, write output ARFF here
        if(fullOutputPath!=null){
            System.out.println(fullOutputPath.substring(fullOutputPath.length()-5, fullOutputPath.length()));
            if(!fullOutputPath.substring(fullOutputPath.length()-5, fullOutputPath.length()).equalsIgnoreCase(".ARFF")){
                fullOutputPath += ".ARFF";
            }
            
            new File(fullOutputPath).getParentFile().mkdirs();
            FileWriter out = new FileWriter(fullOutputPath);
            out.append(output.toString());
            out.close();
        }
        
        return output;
    }
    public static void removeConstantTrainAttributes(Instances train, Instances test){
        int i=0;
        while(i<train.numAttributes()-1){ //Dont test class
// Test if constant
            int j=1;
            while(j<train.numInstances() && train.instance(j-1).value(i)==train.instance(j).value(i))
                j++;
            if(j==train.numInstances()){
    // Remove from train
                train.deleteAttributeAt(i);
                test.deleteAttributeAt(i);
    // Remove from test            
            }else{
                i++;
            }
        }       
    }

/**
 * 
 * @param ins Instances object
 * @return true if there are any missing values (including class value)
 */    
    public static boolean hasMissing(Instances ins){
        for(Instance in:ins)
            if(in.hasMissingValue())
                return true;
       return false;
    }
/**
 * Deletes the attributes by *shifted* index, i.e. the positions are *not* the 
 * original positions in the data
 * @param test
 * @param features 
 */
    public static void removeConstantAttributes(Instances test, int[] features){
        for(int del:features)
            test.deleteAttributeAt(del);
        
    }
    
     //Returns the *shifted* indexes, so just deleting them should work
    public static int[] removeConstantTrainAttributes(Instances train){
        int i=0;
        LinkedList<Integer> list= new LinkedList<>();
        int count=0;
        while(i<train.numAttributes()-1){ //Dont test class
// Test if constant
            int j=1;
            while(j<train.numInstances() && train.instance(j-1).value(i)==train.instance(j).value(i))
                j++;
            if(j==train.numInstances()){
    // Remove from train
                train.deleteAttributeAt(i);
                list.add(i);
    // Remove from test            
            }else{
                i++;
            }
            count++;
        }
        int[] del=new int[list.size()];
        count=0;
        for(Integer in:list){
            del[count++]=in;
        }
        return del;
        
    }

    /**
     * Removes attributes deemed redundant. These are either
     * 1. All one value (i.e. constant)
     * 2. Some odd test to count the number different to the one before.
     * I think this is meant to count the number of different values?
     * It would be good to delete attributes that are identical to other attributes.
     * @param train instances from which to remove redundant attributes
     * @return array of indexes of attributes remove
     */
     //Returns the *shifted* indexes, so just deleting them should work
//Removes all constant attributes or attributes with just a single value
    public static int[] removeRedundantTrainAttributes(Instances train){
        int i=0;
        int minNumDifferent=2;
        boolean remove=false;
        LinkedList<Integer> list= new LinkedList<>();
        int count=0;
        while(i<train.numAttributes()-1){ //Dont test class
            remove=false;
// Test if constant
            int j=1;
            if(train.instance(j-1).value(i)==train.instance(j).value(i))
            while(j<train.numInstances() && train.instance(j-1).value(i)==train.instance(j).value(i))
                j++;
            if(j==train.numInstances())
                remove=true;
            else{
//Test pairwise similarity?
//I think this is meant to test how many different values there are. If so, it should be
//done with a HashSet of doubles. This counts how many values are identical to their predecessor
                count =0;
                for(j=1;j<train.numInstances();j++){
                    if(train.instance(j-1).value(i)==train.instance(j).value(i))
                        count++;
                }
                if(train.numInstances()-count<minNumDifferent+1)
                    remove=true;
            }
            if(remove){
    // Remove from data
                train.deleteAttributeAt(i);
                list.add(i);
            }else{
                i++;
            }
  //          count++;
        }
        int[] del=new int[list.size()];
        count=0;
        for(Integer in:list){
            del[count++]=in;
        }
        return del;
        
    }
    
    
    
    //be careful using this function. 
    //this wants to create a proportional sub sample 
    //but if you're sampling size is too small you could create a dodgy dataset.
    public static Instances subSample(Instances data, int amount, int seed){
        if(amount < data.numClasses()) System.out.println("Error: too few instances compared to classes.");

        Map<Double, Instances> classBins = createClassInstancesMap(data);
        ClassCounts trainDistribution = new TreeSetClassCounts(data);
        
        Random r = new Random(seed);

        //empty instances.
        Instances output = new Instances(data, 0);

        Iterator<Double> keys = classBins.keySet().iterator();
        while(keys.hasNext()){
            double classVal = keys.next();
            int occurences = trainDistribution.get(classVal);
            float proportion = (float) occurences / (float) data.numInstances();
            int numInstances = (int) (proportion * amount);
            Instances bin = classBins.get(classVal);
            bin.randomize(r); //randomise the bin.

            output.addAll(bin.subList(0,numInstances));//copy the first portion of the bin into the train set
        }

        return output;        
    }
    
    
    public static Instances subSampleFixedProportion(Instances data, double proportion, long seed){
        Map<Double, Instances> classBins = createClassInstancesMap(data);
        ClassCounts trainDistribution = new TreeSetClassCounts(data);
        
        Random r = new Random(seed);

        //empty instances.
        Instances output = new Instances(data, 0);

        Iterator<Double> keys = trainDistribution.keySet().iterator();
        while(keys.hasNext()){
            double classVal = keys.next();
            int occurences = trainDistribution.get(classVal);
            int numInstances = (int) (proportion * occurences);
            Instances bin = classBins.get(classVal);
            bin.randomize(r); //randomise the bin.

            output.addAll(bin.subList(0,numInstances));//copy the first portion of the bin into the train set
        }
        return output; 
     }
    
        
    //use in conjunction with subSampleFixedProportion.
    //Instances subSample = InstanceTools.subSampleFixedProportion(train, proportion, fold);
    public static double calculateSubSampleProportion(Instances train, int min){
        int small_sf = InstanceTools.findSmallestClassAmount(train);           
        double proportion = 1;
        if (small_sf>min){
            proportion = (double)min/(double)small_sf;

            if (proportion < 0.1)
                proportion = 0.1;
        }
        
        return proportion;
    }
 
    
    public static int findSmallestClassAmount(Instances data){
        ClassCounts trainDistribution = new TreeSetClassCounts(data);
        
        //find the smallest represented class.
        Iterator<Double> keys = trainDistribution.keySet().iterator();
        int small_sf = Integer.MAX_VALUE;
        int occurences;
        double key;
        while(keys.hasNext()){
            
            key = keys.next();
            occurences = trainDistribution.get(key);
            
            if(occurences < small_sf)
                small_sf = occurences;
        }
        
        return small_sf;
    }
    
    public static int indexOf(Instances dataset, Instance find){
        int index = -1;
        for(int i=0; i<dataset.numInstances(); i++){
            Instance in = dataset.get(i);
            boolean match = true;
            for(int j=0; j<in.numAttributes();j++){
                if(in.value(j) != find.value(j))
                    match = false;
            }
            if(match){
                index = i;
                break;
            }  
        }
        
        return index;
    }
    
    public static int indexOf2(Instances dataset, Instance find){
        int index = -1;
        for(int i=0; i< dataset.numInstances(); i++){
            if(dataset.instance(i).toString(0).contains(find.toString(0))){
                index  = i;
                break;
            }
        }
        return index;
    }
    
    
    

    
    //similar to concatinate, but interweaves the attributes. 
    //all of att_0 in each instance, then att_1 etc.
    public static Instances mergeInstances(String dataset, Instances[] inst, String[] dimChars){
        ArrayList<Attribute> atts = new ArrayList<>();
        String name;
        
        Instances firstInst = inst[0];
        int dimensions = inst.length;
        int length = (firstInst.numAttributes()-1)*dimensions;

        
        
        for (int i = 0; i < length; i++) {
            name = dataset + "_" + dimChars[i%dimensions] + "_" + (i/dimensions);
            atts.add(new Attribute(name));
        }
        
        //clone the class values over. 
        //Could be from x,y,z doesn't matter.
        Attribute target = firstInst.attribute(firstInst.classIndex());
        ArrayList<String> vals = new ArrayList<>(target.numValues());
        for (int i = 0; i < target.numValues(); i++) {
            vals.add(target.value(i));
        }
        atts.add(new Attribute(firstInst.attribute(firstInst.classIndex()).name(), vals));
        
        //same number of xInstances 
        Instances result = new Instances(dataset + "_merged", atts, firstInst.numInstances());

        int size = result.numAttributes()-1;
        
        for(int i=0; i< firstInst.numInstances(); i++){
            result.add(new DenseInstance(size+1));
            
            for(int j=0; j<size;){
                for(int k=0; k< dimensions; k++){
                    result.instance(i).setValue(j,inst[k].get(i).value(j/dimensions)); j++;
                }
            }
        }
        
        for (int j = 0; j < result.numInstances(); j++) {
            //we always want to write the true ClassValue here. Irrelevant of binarised or not.
            result.instance(j).setValue(size, firstInst.get(j).classValue());
        }
        
        return result;
    }

    public static void deleteClassAttribute(Instances data){
        if (data.classIndex() >= 0){
            int clsIndex = data.classIndex();
            data.setClassIndex(-1);
            data.deleteAttributeAt(clsIndex);
        }
    }
    public static List<Instances> instancesByClass(Instances instances) {
        List<Instances> instancesByClass = new ArrayList<>();
        int numClasses = instances.get(0).numClasses();
        for(int i = 0; i < numClasses; i++) {
            instancesByClass.add(new Instances(instances,0));
        }
        for(Instance instance : instances) {
            instancesByClass.get((int) instance.classValue()).add(instance);
        }
        return instancesByClass;
    }

    public static List<List<Integer>> indexByClass(Instances instances) {
        List<List<Integer>> instancesByClass = new ArrayList<>();
        int numClasses = instances.get(0).numClasses();
        for(int i = 0; i < numClasses; i++) {
            instancesByClass.add(new ArrayList());
        }
        for(int i = 0; i < instances.size(); i++) {
            instancesByClass.get((int) instances.get(i).classValue()).add(i);
        }
        return instancesByClass;
    }

    public static double[] classDistribution(Instances instances) {
        double[] distribution = new double[instances.numClasses()];
        for(Instance instance : instances) {
            distribution[(int) instance.classValue()]++;
        }
        normalise(distribution);
        return distribution;
    }
    /**
     * Concatenate features into a new Instances. Check is made that the class
     * values are the same
     * @param a
     * @param b
     * @return 
     */
    
    
    public static Instances concatenateInstances(Instances a, Instances b){
        if(a.numInstances()!=b.numInstances())
            throw new RuntimeException(" ERROR in concatenate Instances, number of cases unequal");
        for(int i=0;i<a.numInstances();i++){
            if(a.instance(i).classValue()!=b.instance(i).classValue())
                throw new RuntimeException(" ERROR in concatenate Instances, class labels not alligned in case "+i+" class in a ="+a.instance(i).classValue()+" and in b equals "+b.instance(i).classValue());
        }
            //4. Merge them all together
        Instances combo=new Instances(a);
        combo.setClassIndex(-1);
        combo.deleteAttributeAt(combo.numAttributes()-1); 
        combo=Instances.mergeInstances(combo,b);
        combo.setClassIndex(combo.numAttributes()-1);
        return combo;
    }

<<<<<<< HEAD
    public static Map<Double, Instances> byClass(Instances instances) {
        Map<Double, Instances> map = new HashMap<>();
        for(Instance instance : instances) {
            map.computeIfAbsent(instance.classValue(), k -> new Instances(instances, 0)).add(instance);
        }
        return map;
=======
    public static Instance reverseSeries(Instance inst){
        Instance newInst = new DenseInstance(inst);

        for (int i = 0; i < inst.numAttributes()-1; i++){
            newInst.setValue(i, inst.value(inst.numAttributes()-i-2));
        }

        return newInst;
    }

    public static Instance shiftSeries(Instance inst, int shift){
        Instance newInst = new DenseInstance(inst);

        if (shift < 0){
            shift = Math.abs(shift);

            for (int i = 0; i < inst.numAttributes()-shift-1; i++){
                newInst.setValue(i, inst.value(i+shift));
            }

            for (int i = inst.numAttributes()-shift-1; i < inst.numAttributes()-1; i++){
                newInst.setValue(i, 0);
            }
        }
        else if (shift > 0){
            for (int i = 0; i < shift; i++){
                newInst.setValue(i, 0);
            }

            for (int i = shift; i < inst.numAttributes()-1; i++){
                newInst.setValue(i, inst.value(i-shift));
            }
        }

        return newInst;
    }

    public static Instance randomlyAddToSeriesValues(Instance inst, Random rand, int minAdd, int maxAdd, int maxValue){
        Instance newInst = new DenseInstance(inst);

        for (int i = 0; i < inst.numAttributes()-1; i++){
            int n = rand.nextInt(maxAdd+1-minAdd)+minAdd;
            double newVal = inst.value(i)+n;
            if (newVal > maxValue) newVal = maxValue;
            newInst.setValue(i, newVal);
        }

        return newInst;
    }

    public static Instance randomlySubtractFromSeriesValues(Instance inst, Random rand, int minSubtract, int maxSubtract, int minValue){
        Instance newInst = new DenseInstance(inst);

        for (int i = 0; i < inst.numAttributes()-1; i++){
            int n = rand.nextInt(maxSubtract+1-maxSubtract)+maxSubtract;
            double newVal = inst.value(i)-n;
            if (newVal < minValue) newVal = minValue;
            newInst.setValue(i, newVal);
        }

        return newInst;
    }

    public static Instance randomlyAlterSeries(Instance inst, Random rand){
        Instance newInst = new DenseInstance(inst);

        if (rand.nextBoolean()){
            newInst = reverseSeries(newInst);
        }

        int shift = rand.nextInt(240)-120;
        newInst = shiftSeries(newInst, shift);

        if (rand.nextBoolean()){
            newInst = randomlyAddToSeriesValues(newInst, rand, 0, 5, Integer.MAX_VALUE);
        }
        else{
            newInst = randomlySubtractFromSeriesValues(newInst, rand, 0, 5, 0);
        }

        return newInst;
>>>>>>> 8adcc48a
    }
}<|MERGE_RESOLUTION|>--- conflicted
+++ resolved
@@ -775,14 +775,14 @@
         return combo;
     }
 
-<<<<<<< HEAD
     public static Map<Double, Instances> byClass(Instances instances) {
         Map<Double, Instances> map = new HashMap<>();
         for(Instance instance : instances) {
             map.computeIfAbsent(instance.classValue(), k -> new Instances(instances, 0)).add(instance);
         }
         return map;
-=======
+    }
+
     public static Instance reverseSeries(Instance inst){
         Instance newInst = new DenseInstance(inst);
 
@@ -864,6 +864,5 @@
         }
 
         return newInst;
->>>>>>> 8adcc48a
     }
 }