/*
 *   This program is free software: you can redistribute it and/or modify
 *   it under the terms of the GNU General Public License as published by
 *   the Free Software Foundation, either version 3 of the License, or
 *   (at your option) any later version.
 *
 *   This program is distributed in the hope that it will be useful,
 *   but WITHOUT ANY WARRANTY; without even the implied warranty of
 *   MERCHANTABILITY or FITNESS FOR A PARTICULAR PURPOSE.  See the
 *   GNU General Public License for more details.
 *
 *   You should have received a copy of the GNU General Public License
 *   along with this program.  If not, see <http://www.gnu.org/licenses/>.
 */
package utilities;

import java.io.File;
import java.io.FileWriter;
import java.util.*;

import scala.tools.nsc.Global;
import utilities.class_counts.ClassCounts;
import utilities.class_counts.TreeSetClassCounts;
import utilities.generic_storage.Pair;
import weka.core.Attribute;
import weka.core.DenseInstance;
import weka.core.DistanceFunction;
import weka.core.Instance;
import weka.core.Instances;

import static utilities.Utilities.normalise;

/**
 *
 * @author Aaron
 */
public class InstanceTools {

    public static Pair<Instance, Double> findMinDistance(Instances data, Instance inst, DistanceFunction dist){
        double min = dist.distance(data.get(0), inst);
        Instance minI = data.get(0);
        for (int i = 1; i < data.numInstances(); i++) {
            double temp = dist.distance(data.get(i), inst);
            if(temp < min){
                min = temp;
                minI = data.get(i);
            }
        }
        
        return new Pair(minI, min);
    }
    
    public static int[] deleteClassValues(Instances d){
        int[] classVals=new int[d.numInstances()];
        for(int i=0;i<d.numInstances();i++){
            classVals[i]=(int)d.instance(i).classValue();
            d.instance(i).setMissing(d.instance(i).classIndex());
        }
        return classVals;
    }
    
    /**
     * By Aaron:
     * Public method to calculate the class distributions of a dataset. Main
     * purpose is for computing shapelet qualities. 
     * 
     * @param data the input data set that the class distributions are to be
     * derived from
     * @return a TreeMap<Double, Integer> in the form of <Class Value,
     * Frequency>
     */
    public static Map<Double, Integer> createClassDistributions(Instances data)
    {
        Map<Double, Integer> classDistribution = new TreeMap<>();

        ListIterator<Instance> it = data.listIterator();
        double classValue;
        while (it.hasNext())
        {
            classValue = it.next().classValue();

            Integer val = classDistribution.get(classValue);

            val = (val != null) ? val + 1 : 1;
            classDistribution.put(classValue, val);
        }
        
        return classDistribution;
    }
    /**
     * by Tony
     * Public method to calculate the class distributions of a dataset.
     */
    public static double[] findClassDistributions(Instances data)
    {
        double[] dist=new double[data.numClasses()];
        for(Instance d:data)
            dist[(int)d.classValue()]++;
        for(int i=0;i<dist.length;i++)
            dist[i]/=data.numInstances();
        return dist;
    }
    
    /**
     * by James...
     * Public method to calculate the class distributions given a list of class labels and the number of classes.
     * Mostly to use with the data classifierresults/results analysis tools keep
     */
    public static double[] findClassDistributions(ArrayList<Double> classLabels, int numClasses)
    {
        double[] dist=new double[numClasses];
        for(double d:classLabels)
            dist[(int)d]++;
        for(int i=0;i<dist.length;i++)
            dist[i]/=classLabels.size();
        return dist;
    }
     
    public static Map<Double, Instances> createClassInstancesMap(Instances data)
    {
        Map<Double, Instances> instancesMap = new TreeMap<>();
        
        ListIterator<Instance> it = data.listIterator();
        double classValue;
        while (it.hasNext())
        {
            Instance inst = it.next();
            classValue = inst.classValue();

            Instances val = instancesMap.get(classValue);

            if(val == null)
                val = new Instances(data, 0);
            
            val.add(inst);
            
            instancesMap.put(classValue, val);
        }
        
        return instancesMap;
        
    }
    
    /** 
     * Modified from Aaron's shapelet resampling code in development.ReasamplingExperiments. Used to resample
     * train and test instances while maintaining original train/test class distributions
     * 
     * @param train Input training instances
     * @param test Input test instances
     * @param seed Used to create reproducible folds by using a consistent seed value
     * @return Instances[] with two elements; [0] is the output training instances, [1] output test instances
     */
    public static Instances[] resampleTrainAndTestInstances(Instances train, Instances test, long seed){
        if(seed==0){    //For consistency, I have made this clone the data. Its not necessary generally, but not doing it
            // introduced a bug in diagnostics elsewhere
            Instances newTrain = new Instances(train);
            Instances newTest = new Instances(test);
            return new Instances[]{newTrain,newTest};
        }
        Instances all = new Instances(train);
        all.addAll(test);
        ClassCounts trainDistribution = new TreeSetClassCounts(train);
        
        Map<Double, Instances> classBins = createClassInstancesMap(all);
       
        Random r = new Random(seed);

        //empty instances.
        Instances outputTrain = new Instances(all, 0);
        Instances outputTest = new Instances(all, 0);

        Iterator<Double> keys = classBins.keySet().iterator();
        while(keys.hasNext()){
            double classVal = keys.next();
            int occurences = trainDistribution.get(classVal);
            Instances bin = classBins.get(classVal);
            bin.randomize(r); //randomise the bin.

            outputTrain.addAll(bin.subList(0,occurences));//copy the first portion of the bin into the train set
            outputTest.addAll(bin.subList(occurences, bin.size()));//copy the remaining portion of the bin into the test set.
        }

        return new Instances[]{outputTrain,outputTest};
    }

    
/**
 * 
 * @param all full data set
 * @param seed random seed so that the split can be exactly duplicated
 * @param propInTrain proportion of data for training
 * @return 
 */
    public static Instances[] resampleInstances(Instances all, long seed, double propInTrain){
        ClassCounts classDist = new TreeSetClassCounts(all);
        Map<Double, Instances> classBins = createClassInstancesMap(all);
       
        Random r = new Random(seed);
        //empty instances.
        Instances outputTrain = new Instances(all, 0);
        Instances outputTest = new Instances(all, 0);

        Iterator<Double> keys = classBins.keySet().iterator();
        while(keys.hasNext()){  //For each class value
            double classVal = keys.next();
            //Get the number of this class to put in train and test
            int classCount = classDist.get(classVal);
            int occurences=(int)(classCount*propInTrain);
            Instances bin = classBins.get(classVal);
            bin.randomize(r); //randomise the instances in this class.

            outputTrain.addAll(bin.subList(0,occurences));//copy the first portion of the bin into the train set
            outputTest.addAll(bin.subList(occurences, bin.size()));//copy the remaining portion of the bin into the test set.
        }

        return new Instances[]{outputTrain,outputTest};
    }

    public static Instances resample(Instances series, double trainProportion, Random random) {
        int newSize = (int)(series.numInstances()*trainProportion);

        Instances newData = new Instances(series, newSize);
        Instances temp = new Instances(series);

        while (newData.numInstances() < newSize) {
            newData.add(temp.remove(random.nextInt(temp.numInstances())));
        }
        return newData;
    }
    
    //converts a 2d array into a weka Instances.
    public static Instances toWekaInstances(double[][] data) {
        Instances wekaInstances = null;

        if (data.length <= 0) {
            return wekaInstances;
        }

        int dimRows = data.length;
        int dimColumns = data[0].length;

        // create a list of attributes features + label
        ArrayList<Attribute> attributes = new ArrayList<>(dimColumns);
        for (int i = 0; i < dimColumns; i++) {
            attributes.add(new Attribute("attr" + String.valueOf(i + 1)));
        }

        // add the attributes 
        wekaInstances = new Instances("", attributes, dimRows);

        // add the values
        for (int i = 0; i < dimRows; i++) {
            double[] instanceValues = new double[dimColumns];

            for (int j = 0; j < dimColumns; j++) {
                instanceValues[j] = data[i][j];
            }

            wekaInstances.add(new DenseInstance(1.0, instanceValues));
        }

        return wekaInstances;
    }
    
    //converts a 2d array into a weka Instances, setting the last attribute to be the class value.
    public static Instances toWekaInstancesWithClass(double[][] data) {
        Instances wekaInstances = toWekaInstances(data);
        wekaInstances.setClassIndex(wekaInstances.numAttributes()-1);
        return wekaInstances;
    }


    //converts a 2d array into a weka Instances, appending the ith classlabel onto the ith row of data for each instance
    public static Instances toWekaInstances(double[][] data, double[] classLabels) {
        //todo error checking if really wanted. all utils need it at some point
        
        double[][] newData = new double[data.length][];
        
        for (int i = 0; i < data.length; i++) {
            newData[i] = new double[data[i].length + 1];
            int j = 0;
            for ( ; j < data[i].length; j++)
                newData[i][j] = data[i][j];
            
            newData[i][j] = classLabels[i];
        }
        
        return toWekaInstancesWithClass(newData);
    }
    
    //converts a weka Instances into a 2d array - removing class val at the end.
    public static double[][] fromWekaInstancesArray(Instances ds, boolean removeLastVal) {
        int numFeatures = ds.numAttributes() - (removeLastVal ? 1 : 0);
        int numInstances = ds.numInstances();

       double[][] data = new double[numInstances][numFeatures];

        for (int i = 0; i < numInstances; i++) {
            for (int j = 0; j < numFeatures; j++) {
                data[i][j] = ds.get(i).value(j);
            }
        }

        return data;
    }
    
        //converts a weka Instances into a 2d array.
    public static ArrayList<ArrayList<Double>> fromWekaInstancesList(Instances ds) {
        int numFeatures = ds.numAttributes()-1; //no classValue
        int numInstances = ds.numInstances();

        //Logging.println("Converting " + numInstances + " instances and " + numFeatures + " features.", LogLevel.DEBUGGING_LOG);
        ArrayList<ArrayList<Double>> data = new ArrayList<>(numInstances);
        ArrayList<Double> temp;
        for (int i = 0; i < numInstances; i++) {
            temp = new ArrayList<>(numFeatures);
            for (int j = 0; j < numFeatures; j++) {
                temp.add(ds.get(i).value(j));
            }
            data.add(temp);
        }

        return data;
    }
    
    //this is for Grabockas train/test set combo matrix. removes the need for appending.
    public static double[][] create2DMatrixFromInstances(Instances train, Instances test) {
        double [][] data = new double[train.numInstances() + test.numInstances()][train.numAttributes()];
        
        for(int i=0; i<train.numInstances(); i++)
        {
            for(int j=0; j<train.numAttributes(); j++)
            {
                data[i][j] = train.get(i).value(j);
            }
        }
        
        int index=0;
        for(int i=train.numInstances(); i<train.numInstances()+test.numInstances(); i++)
        {
            for(int j=0; j<test.numAttributes(); j++)
            {
                data[i][j] = test.get(index).value(j);
            }
            ++index;
        }
        
        return data;
    }
    
    
    // utility method for creating ARFF from UCR file without writing output, just returns Instances
    public static Instances convertFromUCRtoARFF(String inputFilePath) throws Exception{
        return convertFromUCRtoARFF(inputFilePath, null, null);
    }
    
    // writes output and returns Instances too
    public static Instances convertFromUCRtoARFF(String inputFilePath, String outputRelationName, String fullOutputPath) throws Exception{
        File input = new File(inputFilePath);
        if(!input.exists()){
            throw new Exception("Error converting to ARFF - input file not found: "+input.getAbsolutePath());
        }

        // get instance length
        Scanner scan = new Scanner(input);
        scan.useDelimiter("\n");
        String firstIns = scan.next();
        int numAtts = firstIns.split(",").length;
        
        // create attribute list
        ArrayList<Attribute> attList = new ArrayList<>();
        for(int i = 0; i < numAtts-1; i++){
            attList.add(new Attribute("att"+i));
        }
        attList.add(new Attribute("classVal"));
        
        // create Instances object
        Instances output;
        if(outputRelationName==null){
            output = new Instances("temp", attList, numAtts);
        }else{
            output = new Instances(outputRelationName, attList, numAtts);
        }
        output.setClassIndex(numAtts-1);
        
        // populate Instances
        String[] nextIns;
        DenseInstance d;
        scan = new Scanner(input);
        scan.useDelimiter("\n");
        while(scan.hasNext()){
            nextIns = scan.next().split(",");
            d = new DenseInstance(numAtts);
            for(int a = 0; a < numAtts-1; a++){
                d.setValue(a, Double.parseDouble(nextIns[a+1]));
            }
            d.setValue(numAtts-1, Double.parseDouble(nextIns[0]));
            output.add(d);
        }
        
        // if null, don't write. Else, write output ARFF here
        if(fullOutputPath!=null){
            System.out.println(fullOutputPath.substring(fullOutputPath.length()-5, fullOutputPath.length()));
            if(!fullOutputPath.substring(fullOutputPath.length()-5, fullOutputPath.length()).equalsIgnoreCase(".ARFF")){
                fullOutputPath += ".ARFF";
            }
            
            new File(fullOutputPath).getParentFile().mkdirs();
            FileWriter out = new FileWriter(fullOutputPath);
            out.append(output.toString());
            out.close();
        }
        
        return output;
    }
    public static void removeConstantTrainAttributes(Instances train, Instances test){
        int i=0;
        while(i<train.numAttributes()-1){ //Dont test class
// Test if constant
            int j=1;
            while(j<train.numInstances() && train.instance(j-1).value(i)==train.instance(j).value(i))
                j++;
            if(j==train.numInstances()){
    // Remove from train
                train.deleteAttributeAt(i);
                test.deleteAttributeAt(i);
    // Remove from test            
            }else{
                i++;
            }
        }       
    }

/**
 * 
 * @param ins Instances object
 * @return true if there are any missing values (including class value)
 */    
    public static boolean hasMissing(Instances ins){
        for(Instance in:ins)
            if(in.hasMissingValue())
                return true;
       return false;
    }
/**
 * Deletes the attributes by *shifted* index, i.e. the positions are *not* the 
 * original positions in the data
 * @param test
 * @param features 
 */
    public static void removeConstantAttributes(Instances test, int[] features){
        for(int del:features)
            test.deleteAttributeAt(del);
        
    }
    
     //Returns the *shifted* indexes, so just deleting them should work
    public static int[] removeConstantTrainAttributes(Instances train){
        int i=0;
        LinkedList<Integer> list= new LinkedList<>();
        int count=0;
        while(i<train.numAttributes()-1){ //Dont test class
// Test if constant
            int j=1;
            while(j<train.numInstances() && train.instance(j-1).value(i)==train.instance(j).value(i))
                j++;
            if(j==train.numInstances()){
    // Remove from train
                train.deleteAttributeAt(i);
                list.add(i);
    // Remove from test            
            }else{
                i++;
            }
            count++;
        }
        int[] del=new int[list.size()];
        count=0;
        for(Integer in:list){
            del[count++]=in;
        }
        return del;
        
    }

    /**
     * Removes attributes deemed redundant. These are either
     * 1. All one value (i.e. constant)
     * 2. Some odd test to count the number different to the one before.
     * I think this is meant to count the number of different values?
     * It would be good to delete attributes that are identical to other attributes.
     * @param train instances from which to remove redundant attributes
     * @return array of indexes of attributes remove
     */
     //Returns the *shifted* indexes, so just deleting them should work
//Removes all constant attributes or attributes with just a single value
    public static int[] removeRedundantTrainAttributes(Instances train){
        int i=0;
        int minNumDifferent=2;
        boolean remove=false;
        LinkedList<Integer> list= new LinkedList<>();
        int count=0;
        while(i<train.numAttributes()-1){ //Dont test class
            remove=false;
// Test if constant
            int j=1;
            if(train.instance(j-1).value(i)==train.instance(j).value(i))
            while(j<train.numInstances() && train.instance(j-1).value(i)==train.instance(j).value(i))
                j++;
            if(j==train.numInstances())
                remove=true;
            else{
//Test pairwise similarity?
//I think this is meant to test how many different values there are. If so, it should be
//done with a HashSet of doubles. This counts how many values are identical to their predecessor
                count =0;
                for(j=1;j<train.numInstances();j++){
                    if(train.instance(j-1).value(i)==train.instance(j).value(i))
                        count++;
                }
                if(train.numInstances()-count<minNumDifferent+1)
                    remove=true;
            }
            if(remove){
    // Remove from data
                train.deleteAttributeAt(i);
                list.add(i);
            }else{
                i++;
            }
  //          count++;
        }
        int[] del=new int[list.size()];
        count=0;
        for(Integer in:list){
            del[count++]=in;
        }
        return del;
        
    }
    
    
    
    //be careful using this function. 
    //this wants to create a proportional sub sample 
    //but if you're sampling size is too small you could create a dodgy dataset.
    public static Instances subSample(Instances data, int amount, int seed){
        if(amount < data.numClasses()) System.out.println("Error: too few instances compared to classes.");

        Map<Double, Instances> classBins = createClassInstancesMap(data);
        ClassCounts trainDistribution = new TreeSetClassCounts(data);
        
        Random r = new Random(seed);

        //empty instances.
        Instances output = new Instances(data, 0);

        Iterator<Double> keys = classBins.keySet().iterator();
        while(keys.hasNext()){
            double classVal = keys.next();
            int occurences = trainDistribution.get(classVal);
            float proportion = (float) occurences / (float) data.numInstances();
            int numInstances = (int) (proportion * amount);
            Instances bin = classBins.get(classVal);
            bin.randomize(r); //randomise the bin.

            output.addAll(bin.subList(0,numInstances));//copy the first portion of the bin into the train set
        }

        return output;        
    }
    
    
    public static Instances subSampleFixedProportion(Instances data, double proportion, long seed){
        Map<Double, Instances> classBins = createClassInstancesMap(data);
        ClassCounts trainDistribution = new TreeSetClassCounts(data);
        
        Random r = new Random(seed);

        //empty instances.
        Instances output = new Instances(data, 0);

        Iterator<Double> keys = trainDistribution.keySet().iterator();
        while(keys.hasNext()){
            double classVal = keys.next();
            int occurences = trainDistribution.get(classVal);
            int numInstances = (int) (proportion * occurences);
            Instances bin = classBins.get(classVal);
            bin.randomize(r); //randomise the bin.

            output.addAll(bin.subList(0,numInstances));//copy the first portion of the bin into the train set
        }
        return output; 
     }
    
        
    //use in conjunction with subSampleFixedProportion.
    //Instances subSample = InstanceTools.subSampleFixedProportion(train, proportion, fold);
    public static double calculateSubSampleProportion(Instances train, int min){
        int small_sf = InstanceTools.findSmallestClassAmount(train);           
        double proportion = 1;
        if (small_sf>min){
            proportion = (double)min/(double)small_sf;

            if (proportion < 0.1)
                proportion = 0.1;
        }
        
        return proportion;
    }
 
    
    public static int findSmallestClassAmount(Instances data){
        ClassCounts trainDistribution = new TreeSetClassCounts(data);
        
        //find the smallest represented class.
        Iterator<Double> keys = trainDistribution.keySet().iterator();
        int small_sf = Integer.MAX_VALUE;
        int occurences;
        double key;
        while(keys.hasNext()){
            
            key = keys.next();
            occurences = trainDistribution.get(key);
            
            if(occurences < small_sf)
                small_sf = occurences;
        }
        
        return small_sf;
    }
    
    public static int indexOf(Instances dataset, Instance find){
        int index = -1;
        for(int i=0; i<dataset.numInstances(); i++){
            Instance in = dataset.get(i);
            boolean match = true;
            for(int j=0; j<in.numAttributes();j++){
                if(in.value(j) != find.value(j))
                    match = false;
            }
            if(match){
                index = i;
                break;
            }  
        }
        
        return index;
    }
    
    public static int indexOf2(Instances dataset, Instance find){
        int index = -1;
        for(int i=0; i< dataset.numInstances(); i++){
            if(dataset.instance(i).toString(0).contains(find.toString(0))){
                index  = i;
                break;
            }
        }
        return index;
    }
    
    
    

    
    //similar to concatinate, but interweaves the attributes. 
    //all of att_0 in each instance, then att_1 etc.
    public static Instances mergeInstances(String dataset, Instances[] inst, String[] dimChars){
        ArrayList<Attribute> atts = new ArrayList<>();
        String name;
        
        Instances firstInst = inst[0];
        int dimensions = inst.length;
        int length = (firstInst.numAttributes()-1)*dimensions;

        
        
        for (int i = 0; i < length; i++) {
            name = dataset + "_" + dimChars[i%dimensions] + "_" + (i/dimensions);
            atts.add(new Attribute(name));
        }
        
        //clone the class values over. 
        //Could be from x,y,z doesn't matter.
        Attribute target = firstInst.attribute(firstInst.classIndex());
        ArrayList<String> vals = new ArrayList<>(target.numValues());
        for (int i = 0; i < target.numValues(); i++) {
            vals.add(target.value(i));
        }
        atts.add(new Attribute(firstInst.attribute(firstInst.classIndex()).name(), vals));
        
        //same number of xInstances 
        Instances result = new Instances(dataset + "_merged", atts, firstInst.numInstances());

        int size = result.numAttributes()-1;
        
        for(int i=0; i< firstInst.numInstances(); i++){
            result.add(new DenseInstance(size+1));
            
            for(int j=0; j<size;){
                for(int k=0; k< dimensions; k++){
                    result.instance(i).setValue(j,inst[k].get(i).value(j/dimensions)); j++;
                }
            }
        }
        
        for (int j = 0; j < result.numInstances(); j++) {
            //we always want to write the true ClassValue here. Irrelevant of binarised or not.
            result.instance(j).setValue(size, firstInst.get(j).classValue());
        }
        
        return result;
    }

    public static void deleteClassAttribute(Instances data){
        if (data.classIndex() >= 0){
            int clsIndex = data.classIndex();
            data.setClassIndex(-1);
            data.deleteAttributeAt(clsIndex);
        }
    }
    public static List<Instances> instancesByClass(Instances instances) {
        List<Instances> instancesByClass = new ArrayList<>();
        int numClasses = instances.get(0).numClasses();
        for(int i = 0; i < numClasses; i++) {
            instancesByClass.add(new Instances(instances,0));
        }
        for(Instance instance : instances) {
            instancesByClass.get((int) instance.classValue()).add(instance);
        }
        return instancesByClass;
    }

    public static List<List<Integer>> indexByClass(Instances instances) {
        List<List<Integer>> instancesByClass = new ArrayList<>();
        int numClasses = instances.get(0).numClasses();
        for(int i = 0; i < numClasses; i++) {
            instancesByClass.add(new ArrayList());
        }
        for(int i = 0; i < instances.size(); i++) {
            instancesByClass.get((int) instances.get(i).classValue()).add(i);
        }
        return instancesByClass;
    }

    public static double[] classDistribution(Instances instances) {
        double[] distribution = new double[instances.numClasses()];
        for(Instance instance : instances) {
            distribution[(int) instance.classValue()]++;
        }
        normalise(distribution);
        return distribution;
    }
    /**
     * Concatenate features into a new Instances. Check is made that the class
     * values are the same
     * @param a
     * @param b
     * @return 
     */
    
    
    public static Instances concatenateInstances(Instances a, Instances b){
        if(a.numInstances()!=b.numInstances())
            throw new RuntimeException(" ERROR in concatenate Instances, number of cases unequal");
        for(int i=0;i<a.numInstances();i++){
            if(a.instance(i).classValue()!=b.instance(i).classValue())
                throw new RuntimeException(" ERROR in concatenate Instances, class labels not alligned in case "+i+" class in a ="+a.instance(i).classValue()+" and in b equals "+b.instance(i).classValue());
        }
            //4. Merge them all together
        Instances combo=new Instances(a);
        combo.setClassIndex(-1);
        combo.deleteAttributeAt(combo.numAttributes()-1); 
        combo=Instances.mergeInstances(combo,b);
        combo.setClassIndex(combo.numAttributes()-1);
        return combo;
    }

    public static Map<Double, Instances> byClass(Instances instances) {
        Map<Double, Instances> map = new HashMap<>();
        for(Instance instance : instances) {
            map.computeIfAbsent(instance.classValue(), k -> new Instances(instances, 0)).add(instance);
        }
        return map;
    }

    public static Instance reverseSeries(Instance inst){
        Instance newInst = new DenseInstance(inst);

        for (int i = 0; i < inst.numAttributes()-1; i++){
            newInst.setValue(i, inst.value(inst.numAttributes()-i-2));
        }

        return newInst;
    }

    public static Instance shiftSeries(Instance inst, int shift){
        Instance newInst = new DenseInstance(inst);

        if (shift < 0){
            shift = Math.abs(shift);

            for (int i = 0; i < inst.numAttributes()-shift-1; i++){
                newInst.setValue(i, inst.value(i+shift));
            }

            for (int i = inst.numAttributes()-shift-1; i < inst.numAttributes()-1; i++){
                newInst.setValue(i, 0);
            }
        }
        else if (shift > 0){
            for (int i = 0; i < shift; i++){
                newInst.setValue(i, 0);
            }

            for (int i = shift; i < inst.numAttributes()-1; i++){
                newInst.setValue(i, inst.value(i-shift));
            }
        }

        return newInst;
    }

    public static Instance randomlyAddToSeriesValues(Instance inst, Random rand, int minAdd, int maxAdd, int maxValue){
        Instance newInst = new DenseInstance(inst);

        for (int i = 0; i < inst.numAttributes()-1; i++){
            int n = rand.nextInt(maxAdd+1-minAdd)+minAdd;
            double newVal = inst.value(i)+n;
            if (newVal > maxValue) newVal = maxValue;
            newInst.setValue(i, newVal);
        }

        return newInst;
    }

    public static Instance randomlySubtractFromSeriesValues(Instance inst, Random rand, int minSubtract, int maxSubtract, int minValue){
        Instance newInst = new DenseInstance(inst);

        for (int i = 0; i < inst.numAttributes()-1; i++){
            int n = rand.nextInt(maxSubtract+1-maxSubtract)+maxSubtract;
            double newVal = inst.value(i)-n;
            if (newVal < minValue) newVal = minValue;
            newInst.setValue(i, newVal);
        }

        return newInst;
    }

    public static Instance randomlyAlterSeries(Instance inst, Random rand){
        Instance newInst = new DenseInstance(inst);

        if (rand.nextBoolean()){
            newInst = reverseSeries(newInst);
        }

        int shift = rand.nextInt(240)-120;
        newInst = shiftSeries(newInst, shift);

        if (rand.nextBoolean()){
            newInst = randomlyAddToSeriesValues(newInst, rand, 0, 5, Integer.MAX_VALUE);
        }
        else{
            newInst = randomlySubtractFromSeriesValues(newInst, rand, 0, 5, 0);
        }

        return newInst;
    }

<<<<<<< HEAD
    public static Instances shortenInstances(Instances data, double proportionRemaining, boolean normalise){
        if (proportionRemaining > 1 || proportionRemaining <= 0){
            throw new RuntimeException("Remaining series length propotion must be greater than 0 and less than or equal to 1");
        }
        else if (data.classIndex() != data.numAttributes()-1){
            throw new RuntimeException("Dataset class attribute must be the final attribute");
        }

        Instances shortenedData = new Instances(data);
        if (proportionRemaining == 1) return shortenedData;
        int newSize = (int)Math.round((data.numAttributes()-1) * proportionRemaining);
        if (newSize == 0) newSize = 1;

        if (normalise) {
            Instances tempData = truncateInstances(data, data.numAttributes()-1, newSize);
            tempData = zNormaliseWithClass(tempData);

            for (int i = 0; i < data.numInstances(); i++){
                for (int n = 0; n < tempData.numAttributes()-1; n++){
                    shortenedData.get(i).setValue(n, tempData.get(i).value(n));
                }
            }
        }

        for (int i = 0; i < data.numInstances(); i++){
            for (int n = data.numAttributes()-2; n >= newSize; n--){
                //shortenedData.get(i).setMissing(n);
                shortenedData.get(i).setValue(n, 0);
            }
        }

        return shortenedData;
    }

    public static Instances truncateInstances(Instances data, int fullLength, int newLength){
        Instances newData = new Instances(data);
        for (int i = 0; i < fullLength - newLength; i++){
            newData.deleteAttributeAt(newLength);
        }
        return newData;
    }

    public static Instances truncateInstances(Instances data, double proportionRemaining){
        if (proportionRemaining == 1) return data;
        int newSize = (int)Math.round((data.numAttributes()-1) * proportionRemaining);
        if (newSize == 0) newSize = 1;

        return truncateInstances(data, data.numAttributes()-1, newSize);
    }

    public static Instance truncateInstance(Instance inst, int fullLength, int newLength){
        Instance newInst = new DenseInstance(inst);
        for (int i = 0; i < fullLength - newLength; i++){
            newInst.deleteAttributeAt(newLength);
        }
        return newInst;
    }

    public static Instances zNormaliseWithClass(Instances data) {
        Instances newData = new Instances(data, 0);

        for (int i = 0; i < data.numInstances(); i++){
            newData.add(zNormaliseWithClass(data.get(i)));
        }

        return newData;
    }

    public static Instance zNormaliseWithClass(Instance inst){
        Instance newInst = new DenseInstance(inst);

        double meanSum = 0;
        int length = newInst.numAttributes()-1;

        if (length < 2) return newInst;

        for (int i = 0; i < length; i++){
            meanSum += newInst.value(i);
        }

        double mean = meanSum / length;

        double squareSum = 0;

        for (int i = 0; i < length; i++){
            double temp = newInst.value(i) - mean;
            squareSum += temp * temp;
        }

        double stdev = Math.sqrt(squareSum/(length-1));

        if (stdev == 0){
            stdev = 1;
        }

        for (int i = 0; i < length; i++){
            newInst.setValue(i, (newInst.value(i) - mean) / stdev);
        }

        return newInst;
    }
=======


    /* Surprised these don't exist */
    public static double sum(Instance inst){
        double sumSq = 0;
        for (int j = 0; j < inst.numAttributes(); j++) {
            if (j != inst.classIndex() && !inst.attribute(j).isNominal()) {// Ignore all nominal atts
                double x = inst.value(j);
                sumSq += x;
            }
        }    
        return sumSq;     
    }

    public static double sumSq(Instance inst){
        double sumSq = 0;
        for (int j = 0; j < inst.numAttributes(); j++) {
            if (j != inst.classIndex() && !inst.attribute(j).isNominal()) {// Ignore all nominal atts
                double x = inst.value(j);
                sumSq += x * x;
            }
        }    
        return sumSq;         
    }

    public static int argmax(Instance inst){
        double max = Double.MIN_VALUE;
        int arg = -1;
        for (int j = 0; j < inst.numAttributes(); j++) {
            if (j != inst.classIndex() && !inst.attribute(j).isNominal()) {// Ignore all nominal atts{
                double x = inst.value(j);
                if (x > max){
                    max = x;
                    arg = j;
                }
            }
        }
        return arg;
    }

    public static double max(Instance inst){
        return inst.value(argmax(inst));
    }

    public static int argmin(Instance inst){
        double min = Double.MAX_VALUE;
        int arg =-1;
        for (int j = 0; j < inst.numAttributes(); j++) {
            if (j != inst.classIndex() && !inst.attribute(j).isNominal()) {// Ignore all nominal atts{
                double x = inst.value(j);
                if (x < min){
                    min = x;
                    arg = j;
                }
                
            }
        }
        return arg;
    }

    public static double min(Instance inst){
        return inst.value(argmin(inst));
    }



    public static double mean(Instance inst){
        double mean = 0;
        int k = 0;
        for (int j = 0; j < inst.numAttributes(); j++) {
            if (j != inst.classIndex() && !inst.attribute(j).isNominal()) {// Ignore all nominal atts{
                double x = inst.value(j);
                mean +=x;
            }
            else
                k++;
        }

        return mean / (double)(inst.numAttributes() - 1 - k);
    }


    public static double variance(Instance inst, double mean){
        double var = 0;
        int k = 0;
        for (int j = 0; j < inst.numAttributes(); j++) {
            if (j != inst.classIndex() && !inst.attribute(j).isNominal()) {// Ignore all nominal atts{
                double x = inst.value(j);
                var += Math.pow(x-mean, 2);
            }
            else
                k++;
        }

        return var / (double)(inst.numAttributes() - 1 - k);
    }

    public static double kurtosis(Instance inst, double mean, double std){
        double kurt = 0;
        int k = 0;
        for (int j = 0; j < inst.numAttributes(); j++) {
            if (j != inst.classIndex() && !inst.attribute(j).isNominal()) {// Ignore all nominal atts{
                double x = inst.value(j);
                kurt += Math.pow(x-mean, 4);
            }
            else
                k++;
        }

        kurt /= Math.pow(std, 4);
        return kurt / (double)(inst.numAttributes() - 1 - k); 
    }

    
    public static double skew(Instance inst, double mean, double std){
        double skew = 0;
        int k = 0;
        for (int j = 0; j < inst.numAttributes(); j++) {
            if (j != inst.classIndex() && !inst.attribute(j).isNominal()) {// Ignore all nominal atts{
                double x = inst.value(j);
                skew += Math.pow(x-mean, 3);
            }
            else
                k++;
        }

        skew /= Math.pow(std, 3);
        return skew / (double)(inst.numAttributes() - 1 - k); 
    }

    public static double slope(Instance inst, double sum, double sumXX){
        double sumXY= 0;
        int k =0;
        for (int j = 0; j < inst.numAttributes(); j++) {
            if (j != inst.classIndex() && !inst.attribute(j).isNominal()) {// Ignore all nominal atts{
                sumXY += inst.value(j) *  j;
            }
            else
                k++;
        }
        double length = (double)(inst.numAttributes() - k);

        double sqsum = sum*sum;
        //slope
        double slope = sumXY-sqsum/length;
        double denom=sumXX-sqsum/length;
        if(denom!=0)
            slope/=denom;
        else
            slope=0;

        //if(standardDeviation == 0)
        //slope=0;

        return slope;
    }

    public static double[] ConvertInstanceToArrayRemovingClassValue(Instance inst, int c) {
        double[]  d = inst.toDoubleArray();
        double[] temp;

		if (c >= 0) {
			temp = new double[d.length - 1];
			System.arraycopy(d, 0, temp, 0, c);
			d = temp;
        }
        
        return d;

    }

    public static double[] ConvertInstanceToArrayRemovingClassValue(Instance inst) {
        return ConvertInstanceToArrayRemovingClassValue(inst, inst.classIndex());
    }

>>>>>>> 979ad1e6
}<|MERGE_RESOLUTION|>--- conflicted
+++ resolved
@@ -867,7 +867,6 @@
         return newInst;
     }
 
-<<<<<<< HEAD
     public static Instances shortenInstances(Instances data, double proportionRemaining, boolean normalise){
         if (proportionRemaining > 1 || proportionRemaining <= 0){
             throw new RuntimeException("Remaining series length propotion must be greater than 0 and less than or equal to 1");
@@ -969,8 +968,6 @@
 
         return newInst;
     }
-=======
-
 
     /* Surprised these don't exist */
     public static double sum(Instance inst){
@@ -980,8 +977,8 @@
                 double x = inst.value(j);
                 sumSq += x;
             }
-        }    
-        return sumSq;     
+        }
+        return sumSq;
     }
 
     public static double sumSq(Instance inst){
@@ -991,8 +988,8 @@
                 double x = inst.value(j);
                 sumSq += x * x;
             }
-        }    
-        return sumSq;         
+        }
+        return sumSq;
     }
 
     public static int argmax(Instance inst){
@@ -1024,7 +1021,7 @@
                     min = x;
                     arg = j;
                 }
-                
+
             }
         }
         return arg;
@@ -1080,10 +1077,10 @@
         }
 
         kurt /= Math.pow(std, 4);
-        return kurt / (double)(inst.numAttributes() - 1 - k); 
-    }
-
-    
+        return kurt / (double)(inst.numAttributes() - 1 - k);
+    }
+
+
     public static double skew(Instance inst, double mean, double std){
         double skew = 0;
         int k = 0;
@@ -1097,7 +1094,7 @@
         }
 
         skew /= Math.pow(std, 3);
-        return skew / (double)(inst.numAttributes() - 1 - k); 
+        return skew / (double)(inst.numAttributes() - 1 - k);
     }
 
     public static double slope(Instance inst, double sum, double sumXX){
@@ -1136,7 +1133,7 @@
 			System.arraycopy(d, 0, temp, 0, c);
 			d = temp;
         }
-        
+
         return d;
 
     }
@@ -1145,5 +1142,4 @@
         return ConvertInstanceToArrayRemovingClassValue(inst, inst.classIndex());
     }
 
->>>>>>> 979ad1e6
 }