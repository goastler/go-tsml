/*
 *   This program is free software: you can redistribute it and/or modify
 *   it under the terms of the GNU General Public License as published by
 *   the Free Software Foundation, either version 3 of the License, or
 *   (at your option) any later version.
 *
 *   This program is distributed in the hope that it will be useful,
 *   but WITHOUT ANY WARRANTY; without even the implied warranty of
 *   MERCHANTABILITY or FITNESS FOR A PARTICULAR PURPOSE.  See the
 *   GNU General Public License for more details.
 *
 *   You should have received a copy of the GNU General Public License
 *   along with this program.  If not, see <http://www.gnu.org/licenses/>.
 */
package timeseriesweka.classifiers.distance_based;

import java.io.File;
import java.io.FileWriter;
import java.util.ArrayList;
import java.util.Random;
import java.util.Scanner;
import timeseriesweka.classifiers.distance_based.elastic_ensemble.DTW1NN;
import timeseriesweka.classifiers.distance_based.elastic_ensemble.ED1NN;
import timeseriesweka.classifiers.distance_based.elastic_ensemble.ERP1NN;
import timeseriesweka.classifiers.distance_based.elastic_ensemble.Efficient1NN;
import timeseriesweka.classifiers.distance_based.elastic_ensemble.LCSS1NN;
import timeseriesweka.classifiers.distance_based.elastic_ensemble.MSM1NN;
import timeseriesweka.classifiers.distance_based.elastic_ensemble.TWE1NN;
import timeseriesweka.classifiers.distance_based.elastic_ensemble.WDTW1NN;
import utilities.ClassifierTools;
import weka.classifiers.Classifier;
import weka.core.Capabilities;
import weka.core.Instance;
import weka.core.Instances;
import timeseriesweka.filters.DerivativeFilter;
import utilities.WritableTestResults;
import evaluation.storage.ClassifierResults;
import experiments.data.DatasetLoading;
import java.util.concurrent.TimeUnit;
import timeseriesweka.classifiers.EnhancedAbstractClassifier;
import weka.core.TechnicalInformation;
import weka.core.TechnicalInformationHandler;

/**
 * A new Elastic Ensemble for sharing with others
  @article{lines15elastic,
  title={Time Series Classification with Ensembles of Elastic Distance Measures},
  author={J. Lines and A. Bagnall},
  journal={Data Mining and Knowledge Discovery},
  volume={29},
  issue={3},
  pages={565--592},
  year={2015}
}

 * @author sjx07ngu
 */
public class ElasticEnsemble extends EnhancedAbstractClassifier implements WritableTestResults,TechnicalInformationHandler{

    
    @Override
    public TechnicalInformation getTechnicalInformation() {
        TechnicalInformation 	result;
        result = new TechnicalInformation(TechnicalInformation.Type.ARTICLE);
        result.setValue(TechnicalInformation.Field.AUTHOR, "J. Lines and A. Bagnall");
        result.setValue(TechnicalInformation.Field.TITLE, "Time Series Classification with Ensembles of Elastic Distance Measures");
        result.setValue(TechnicalInformation.Field.JOURNAL, "Data Mining and Knowledge Discovery");
        result.setValue(TechnicalInformation.Field.VOLUME, "29");
        result.setValue(TechnicalInformation.Field.NUMBER, "3");
        
        result.setValue(TechnicalInformation.Field.PAGES, "565-592");
        result.setValue(TechnicalInformation.Field.YEAR, "2015");
        return result;
    }    
        
    
    public enum ConstituentClassifiers{ 
        Euclidean_1NN, 
        DTW_R1_1NN, 
        DTW_Rn_1NN, 
        WDTW_1NN, 
        DDTW_R1_1NN, 
        DDTW_Rn_1NN, 
        WDDTW_1NN, 
        LCSS_1NN, 
        MSM_1NN, 
        TWE_1NN, 
        ERP_1NN
    };
    
    public static boolean isDerivative(ConstituentClassifiers classifier){
        return (classifier==ConstituentClassifiers.DDTW_R1_1NN || classifier==ConstituentClassifiers.DDTW_Rn_1NN || classifier==ConstituentClassifiers.WDDTW_1NN);
    }
    
    public static boolean isFixedParam(ConstituentClassifiers classifier){
        return (classifier==ConstituentClassifiers.DDTW_R1_1NN || classifier==ConstituentClassifiers.DTW_R1_1NN || classifier==ConstituentClassifiers.Euclidean_1NN);
    }
    
    
    protected ConstituentClassifiers[] classifiersToUse;
    protected String datasetName;
    protected int resampleId;
    protected String resultsDir;
    protected double[] cvAccs;
    protected double[][] cvPreds;
    
<<<<<<< HEAD
    private boolean buildFromFile = false;
    private boolean writeToFile = false;
    private Instances train;
    private Instances derTrain;
    private Efficient1NN[] classifiers = null;
        
    private boolean usesDer = false;
    private static DerivativeFilter df = new DerivativeFilter();
=======
    protected boolean buildFromFile = false;
    protected boolean writeToFile = false;
    protected Instances train;
    protected Instances derTrain;
    protected Efficient1NN[] classifiers = null;
    
    protected boolean writeEnsembleTrainingFile = false;
    protected String ensembleTrainFilePathAndName = null;
    
    
    protected boolean usesDer = false;
    protected static DerivativeFilter df = new DerivativeFilter();
>>>>>>> 408fb7cb
    
    // utility to enable AJBs COTE 
    protected double[] previousPredictions = null;
    
    double ensembleCvAcc =-1;
    double[] ensembleCvPreds = null;
    
    @Override
    public Capabilities getCapabilities() {
        throw new UnsupportedOperationException("Not supported yet."); //To change body of generated methods, choose Tools | Templates.
    }
    
    
    public String[] getIndividualClassifierNames() {
        String[] names= new String[this.classifiersToUse.length];
        for(int i  = 0; i < classifiersToUse.length; i++){
            names[i] = classifiersToUse[i].toString();
        }
        return names;
    }

    
    public double[] getIndividualCVAccs() {
        return this.cvAccs;
    }


    public double getTrainAcc() throws Exception {
        if(this.ensembleCvAcc != -1 && this.ensembleCvPreds!=null){
            return this.ensembleCvAcc;
        }
        
        this.getTrainPreds();
        return this.ensembleCvAcc;
    }


    public double[] getTrainPreds() throws Exception {
        if(this.ensembleCvPreds!=null){
            return this.ensembleCvPreds;
        }
        
        long estTime = System.nanoTime();
        this.ensembleCvPreds = new double[train.numInstances()];
        
        double actual, pred;
        double bsfWeight;
        int correct = 0;
        ArrayList<Double> bsfClassVals;
        double[] weightByClass;
        for(int i = 0; i < train.numInstances(); i++){
            long predTime = System.nanoTime(); //TODO hack/incorrect until george overhaul in
            
            actual = train.instance(i).classValue();
            bsfClassVals = null;
            bsfWeight = -1;
            weightByClass = new double[train.numClasses()];

            for(int c = 0; c < classifiers.length; c++){
                weightByClass[(int)this.cvPreds[c][i]]+=this.cvAccs[c];
                
                if(weightByClass[(int)this.cvPreds[c][i]] > bsfWeight){
                    bsfWeight = weightByClass[(int)this.cvPreds[c][i]];
                    bsfClassVals = new ArrayList<>();
                    bsfClassVals.add(this.cvPreds[c][i]);
                }else if(weightByClass[(int)this.cvPreds[c][i]] == bsfWeight){
                    bsfClassVals.add(this.cvPreds[c][i]);
                }
            }
            
            if(bsfClassVals.size()>1){
                pred = bsfClassVals.get(new Random().nextInt(bsfClassVals.size()));
            }else{
                pred = bsfClassVals.get(0);
            }
            
            if(pred==actual){
                correct++;
            }
            this.ensembleCvPreds[i]=pred;
            
            predTime = System.nanoTime() - predTime;
            double[] dist = new double[train.numClasses()];
            dist[(int)pred]++;
            trainResults.addPrediction(actual, dist, pred, predTime, "");
        }
            
        estTime = System.nanoTime() - estTime;
        trainResults.setErrorEstimateTime(estTime);
        trainResults.setErrorEstimateMethod("cv_loo");

        trainResults.setClassifierName("EE");
        trainResults.setDatasetName(train.relationName());
        trainResults.setSplit("train");
        //no foldid/seed
        trainResults.setNumClasses(train.numClasses());
        trainResults.setParas(getParameters());
        trainResults.setTimeUnit(TimeUnit.NANOSECONDS);
        trainResults.finaliseResults();
            
        this.ensembleCvAcc = (double)correct/train.numInstances();
        return this.ensembleCvPreds;
    }
    


//    @Override
    public double[] getIndividualCvAccs() {
        return this.cvAccs;
    }

//    @Override
    public double[][] getIndividualCvPredictions() {
        return this.cvPreds;
    }
    
    /**
     * Default constructor; includes all constituent classifiers
     */
    public ElasticEnsemble(){
        super(CAN_ESTIMATE_OWN_PERFORMANCE);
        this.classifiersToUse = ConstituentClassifiers.values();
    }
    
    /**
     * Constructor allowing specific constituent classifier types to be passed
     * @param classifiersToUse ConstituentClassifiers[] list of classifiers to use as enums
     */
    public ElasticEnsemble(ConstituentClassifiers[] classifiersToUse){
        super(CAN_ESTIMATE_OWN_PERFORMANCE);
        this.classifiersToUse = classifiersToUse;
    }
    
    /**
     * Constructor that builds an EE from existing training output. By default includes all constituent classifier types.
     * NOTE: this DOES NOT resample data; data must be resampled independently of the classifier. This just ensures the correct naming convention of output files
     * 
     * @param resultsDir path to the top-level of the stored training output 
     * @param datasetName name of the dataset to be loaded
     * @param resampleId  resampleId of the dataset to be loaded
     */
    public ElasticEnsemble(String resultsDir, String datasetName, int resampleId){
        super(CAN_ESTIMATE_OWN_PERFORMANCE);
        this.resultsDir = resultsDir;
        this.datasetName = datasetName;
        this.resampleId = resampleId;
        this.classifiersToUse = ConstituentClassifiers.values();
        this.buildFromFile = true;
    }
    
    /**
     * Constructor that builds an EE from existing training output. Includes the classifier types passed in as an array of enums
     * 
     * @param resultsDir path to the top-level of the stored training output 
     * @param datasetName name of the dataset to be loaded
     * @param resampleId  resampleId of the dataset to be loaded
     * @param classifiersToUse the classifiers to load
     */
    public ElasticEnsemble(String resultsDir, String datasetName, int resampleId, ConstituentClassifiers[] classifiersToUse){
        super(CAN_ESTIMATE_OWN_PERFORMANCE);
        this.resultsDir = resultsDir;
        this.datasetName = datasetName;
        this.resampleId = resampleId;
        this.classifiersToUse = classifiersToUse;
        this.buildFromFile = true;
    }
    
    /** 
     * Turns on file writing to store training output. NOTE: this doesn't resample the data; data needs to be resampled independently of the classifier. This just ensures the correct naming convention for output files.
     * 
     * @param resultsDir path to the top-level of the training output store (makes dir if it doesn't exist)
     * @param datasetName identifier in the written files for this dataset
     * @param resampleId  resample id of the dataset
     */
    public void setInternalFileWritingOn(String resultsDir, String datasetName, int resampleId){
        this.resultsDir = resultsDir;
        this.datasetName = datasetName;
        this.resampleId = resampleId;
        this.writeToFile = true;
    }
<<<<<<< HEAD
        
=======
    
    @Override
    public void writeTrainEstimatesToFile(String outputPathAndName){
        this.writeEnsembleTrainingFile = true;
        ensembleTrainFilePathAndName = outputPathAndName;
    }

    @Override
    public void setFindTrainAccuracyEstimate(boolean setCV){
        this.writeEnsembleTrainingFile =setCV;
    }
    
    @Override
    public boolean findsTrainAccuracyEstimate(){ return writeEnsembleTrainingFile;}
    
    @Override
    public ClassifierResults getTrainResults(){
//Temporary : copy stuff into trainResults.acc here
        trainResults.setAcc(ensembleCvAcc);
//TO DO: Write the other stats        
        return trainResults;
    }        
    
>>>>>>> 408fb7cb
    /**
     * Builds classifier. If building from file, cv weights and predictions will be loaded from file. If running from scratch, training cv will be performed for constituents to find best params, cv accs, and cv preds
     * @param train The training data
     * @throws Exception if building from file and results not found, or if there is an issue with the training data
     */
    @Override
    public void buildClassifier(Instances train) throws Exception{
        trainResults.setBuildTime(System.currentTimeMillis());
        this.train = train;
        this.derTrain = null;
        usesDer = false;
        
        this.classifiers = new Efficient1NN[this.classifiersToUse.length];
        this.cvAccs = new double[classifiers.length];
        this.cvPreds = new double[classifiers.length][this.train.numInstances()];
        
        for(int c = 0; c < classifiers.length; c++){
            classifiers[c] = getClassifier(this.classifiersToUse[c]);
            if(isDerivative(this.classifiersToUse[c])){
                usesDer = true;
            }
        }
        
        if(usesDer){
            this.derTrain = df.process(train);
        }
        
        if(buildFromFile){
            File existingTrainOut;
            Scanner scan;
            int paramId;
            double cvAcc;
            for(int c = 0; c < classifiers.length; c++){
                existingTrainOut = new File(this.resultsDir+classifiersToUse[c]+"/Predictions/"+datasetName+"/trainFold"+this.resampleId+".csv");
                if(!existingTrainOut.exists()){
                    throw new Exception("Error: training file doesn't exist for "+existingTrainOut.getAbsolutePath());
                }
                scan = new Scanner(existingTrainOut);
                scan.useDelimiter("\n");
                scan.next();//header
                paramId = Integer.parseInt(scan.next().trim().split(",")[0]);
                cvAcc = Double.parseDouble(scan.next().trim().split(",")[0]);
                
                for(int i = 0; i < train.numInstances(); i++){
                    this.cvPreds[c][i] = Double.parseDouble(scan.next().split(",")[1]);
                }
                
                scan.close();
                if(isDerivative(classifiersToUse[c])){
                    if(!isFixedParam(classifiersToUse[c])){
                        classifiers[c].setParamsFromParamId(derTrain, paramId);
                    }
                    classifiers[c].buildClassifier(derTrain);
                }else{
                    if(!isFixedParam(classifiersToUse[c])){
                        classifiers[c].setParamsFromParamId(train, paramId);
                    }
                    classifiers[c].buildClassifier(train);
                }
                cvAccs[c] = cvAcc;
            }
        }else{
            double[] cvAccAndPreds;
            for(int c = 0; c < classifiers.length; c++){
                if(writeToFile){
                    classifiers[c].setFileWritingOn(this.resultsDir, this.datasetName, this.resampleId);
                }
                if(isDerivative(classifiersToUse[c])){
                    cvAccAndPreds = classifiers[c].loocv(derTrain);
                }else{
                    cvAccAndPreds = classifiers[c].loocv(train);
                }
                
                cvAccs[c] = cvAccAndPreds[0];
                for(int i = 0; i < train.numInstances(); i++){
                    this.cvPreds[c][i] = cvAccAndPreds[i+1];
                }
            }
            
            
            if(this.getEstimateOwnPerformance()){
                this.getTrainPreds();
            }
        }
        trainResults.setBuildTime(System.currentTimeMillis()-trainResults.getBuildTime());
        
    }
    
    /**
     * Returns an Efficient1NN object corresponding to the input enum. Output classifier includes the correct internal information for handling LOOCV/param tuning.
     * @param classifier
     * @return
     * @throws Exception 
     */
    public static Efficient1NN getClassifier(ConstituentClassifiers classifier) throws Exception{
        Efficient1NN knn = null;
        switch(classifier){
            case Euclidean_1NN:
                return new ED1NN();
            case DTW_R1_1NN:
                return new DTW1NN(1);
            case DDTW_R1_1NN:
                knn = new DTW1NN(1);
                knn.setClassifierIdentifier(classifier.toString());
                return knn;
            case DTW_Rn_1NN:
                return new DTW1NN();
            case DDTW_Rn_1NN:
                knn = new DTW1NN();
                knn.setClassifierIdentifier(classifier.toString());;
                return knn;
            case WDTW_1NN:
                return new WDTW1NN();
            case WDDTW_1NN:
                knn = new WDTW1NN();
                knn.setClassifierIdentifier(classifier.toString());
                return knn;
            case LCSS_1NN:
                return new LCSS1NN();
            case ERP_1NN:
                return new ERP1NN();
            case MSM_1NN:
                return new MSM1NN();
            case TWE_1NN:
                return new TWE1NN();
            default: 
                throw new Exception("Unsupported classifier type");
        }
            
    }
    
    /**
     * Classify a test instance. Each constituent classifier makes a prediction, votes are weighted by CV accs, and the majority weighted class value vote is returned
     * @param instance test instance
     * @return predicted class value of instance
     * @throws Exception 
     */
    public double classifyInstance(Instance instance) throws Exception{
        if(classifiers==null){
            throw new Exception("Error: classifier not built");
        }
        Instance derIns = null;
        if(this.usesDer){
            Instances temp = new Instances(derTrain,1);
            temp.add(instance);
            temp = df.process(temp);
            derIns = temp.instance(0);
        }
        
        double bsfVote = -1;
        double[] classTotals = new double[train.numClasses()];
        ArrayList<Double> bsfClassVal = null;
        
        double pred;
        this.previousPredictions = new double[this.classifiers.length];
        
        for(int c = 0; c < classifiers.length; c++){
            if(isDerivative(classifiersToUse[c])){
                pred = classifiers[c].classifyInstance(derIns);
            }else{
                pred = classifiers[c].classifyInstance(instance);
            }
            previousPredictions[c] = pred;
            
            try{
                classTotals[(int)pred] += cvAccs[c];
            }catch(Exception e){
                System.out.println("cv accs "+cvAccs.length);
                System.out.println(pred);
                throw e;
            }
            
            if(classTotals[(int)pred] > bsfVote){
                bsfClassVal = new ArrayList<>();
                bsfClassVal.add(pred);
                bsfVote = classTotals[(int)pred];
            }else if(classTotals[(int)pred] == bsfVote){
                bsfClassVal.add(pred);
            }
        }
        
        if(bsfClassVal.size()>1){
            return bsfClassVal.get(new Random(46).nextInt(bsfClassVal.size()));
        }
        return bsfClassVal.get(0);
    }
    
    public double[] classifyInstanceByConstituents(Instance instance) throws Exception{
        Instance ins = instance;
        
        double[] predsByClassifier = new double[this.classifiers.length];
                
        for(int i=0;i<classifiers.length;i++){
            predsByClassifier[i] = classifiers[i].classifyInstance(ins);
        }
        
        return predsByClassifier;
    }
    
    public double[] getPreviousPredictions() throws Exception{
        if(this.previousPredictions == null){
            throw new Exception("Error: no previous instance found");
        }
        return this.previousPredictions;
    }
    
    @Override
    public double[] distributionForInstance(Instance instance) throws Exception{
        if(classifiers==null){
            throw new Exception("Error: classifier not built");
        }
        Instance derIns = null;
        if(this.usesDer){
            Instances temp = new Instances(derTrain,1);
            temp.add(instance);
            temp = df.process(temp);
            derIns = temp.instance(0);
        }
        
        double[] classTotals = new double[train.numClasses()];
        double cvSum = 0;
        double pred;
        
        for(int c = 0; c < classifiers.length; c++){
            if(isDerivative(classifiersToUse[c])){
                pred = classifiers[c].classifyInstance(derIns);
            }else{
                pred = classifiers[c].classifyInstance(instance);
            }
            try{
                classTotals[(int)pred] += cvAccs[c];
            }catch(Exception e){
                System.out.println("cv accs "+cvAccs.length);
                System.out.println(pred);
                throw e;
            }
            cvSum+=cvAccs[c];
        }
        
        for(int c = 0; c < classTotals.length; c++){
            classTotals[c]/=cvSum;
        }
        
        return classTotals;
    }
    
    public double[] getCVAccs() throws Exception{
        if(this.cvAccs==null){
            throw new Exception("Error: classifier not built yet");
        }
        return this.cvAccs;
    }
    
    
    private String getClassifierInfo(){
        StringBuilder st = new StringBuilder();
        st.append("EE using:\n");
        st.append("=====================\n");
        for(int c = 0; c < classifiers.length; c++){
            st.append(classifiersToUse[c]).append(" ").append(classifiers[c].getClassifierIdentifier()).append(" ").append(cvAccs[c]).append("\n");
        }
        return st.toString();
    }
    
    public String getParameters(){
        StringBuilder params = new StringBuilder();
        params.append(super.getParameters()).append(",");
        for(int c = 0; c < classifiers.length; c++){
            params.append(classifiers[c].getClassifierIdentifier()).append(",").append(classifiers[c].getParamInformationString()).append(",");
        }
        return params.toString();
    }
    

    @Override
    public String toString(){
        return super.toString()+"\n"+this.getClassifierInfo();
    }
 
    
    public static void exampleUsage(String datasetName, int resampeId, String outputResultsDirName) throws Exception{
        
        System.out.println("to do");
        
    }

    public static void main(String[] args) throws Exception{

        ElasticEnsemble ee = new ElasticEnsemble();
        Instances train = DatasetLoading.loadDataNullable("C:/users/sjx07ngu/dropbox/tsc problems/ItalyPowerDemand/ItalyPowerDemand_TRAIN");
        Instances test = DatasetLoading.loadDataNullable("C:/users/sjx07ngu/dropbox/tsc problems/ItalyPowerDemand/ItalyPowerDemand_TEST");
        ee.buildClassifier(train);

        int correct = 0;
        for(int i = 0; i < test.numInstances(); i++){
            if(test.instance(i).classValue()==ee.classifyInstance(test.instance(i))){
                correct++;
            }
        }
        System.out.println("correct: "+correct+"/"+test.numInstances());
        System.out.println((double)correct/test.numInstances());
        System.out.println(ee.getTrainAcc());
    }
}
<|MERGE_RESOLUTION|>--- conflicted
+++ resolved
@@ -104,7 +104,6 @@
     protected double[] cvAccs;
     protected double[][] cvPreds;
     
-<<<<<<< HEAD
     private boolean buildFromFile = false;
     private boolean writeToFile = false;
     private Instances train;
@@ -113,20 +112,6 @@
         
     private boolean usesDer = false;
     private static DerivativeFilter df = new DerivativeFilter();
-=======
-    protected boolean buildFromFile = false;
-    protected boolean writeToFile = false;
-    protected Instances train;
-    protected Instances derTrain;
-    protected Efficient1NN[] classifiers = null;
-    
-    protected boolean writeEnsembleTrainingFile = false;
-    protected String ensembleTrainFilePathAndName = null;
-    
-    
-    protected boolean usesDer = false;
-    protected static DerivativeFilter df = new DerivativeFilter();
->>>>>>> 408fb7cb
     
     // utility to enable AJBs COTE 
     protected double[] previousPredictions = null;
@@ -307,33 +292,7 @@
         this.resampleId = resampleId;
         this.writeToFile = true;
     }
-<<<<<<< HEAD
-        
-=======
-    
-    @Override
-    public void writeTrainEstimatesToFile(String outputPathAndName){
-        this.writeEnsembleTrainingFile = true;
-        ensembleTrainFilePathAndName = outputPathAndName;
-    }
-
-    @Override
-    public void setFindTrainAccuracyEstimate(boolean setCV){
-        this.writeEnsembleTrainingFile =setCV;
-    }
-    
-    @Override
-    public boolean findsTrainAccuracyEstimate(){ return writeEnsembleTrainingFile;}
-    
-    @Override
-    public ClassifierResults getTrainResults(){
-//Temporary : copy stuff into trainResults.acc here
-        trainResults.setAcc(ensembleCvAcc);
-//TO DO: Write the other stats        
-        return trainResults;
-    }        
-    
->>>>>>> 408fb7cb
+  
     /**
      * Builds classifier. If building from file, cv weights and predictions will be loaded from file. If running from scratch, training cv will be performed for constituents to find best params, cv accs, and cv preds
      * @param train The training data
