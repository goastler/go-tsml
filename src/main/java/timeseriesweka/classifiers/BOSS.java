/*
 *   This program is free software: you can redistribute it and/or modify
 *   it under the terms of the GNU General Public License as published by
 *   the Free Software Foundation, either version 3 of the License, or
 *   (at your option) any later version.
 *
 *   This program is distributed in the hope that it will be useful,
 *   but WITHOUT ANY WARRANTY; without even the implied warranty of
 *   MERCHANTABILITY or FITNESS FOR A PARTICULAR PURPOSE.  See the
 *   GNU General Public License for more details.
 *
 *   You should have received a copy of the GNU General Public License
 *   along with this program.  If not, see <http://www.gnu.org/licenses/>.
 */
package timeseriesweka.classifiers;

import fileIO.OutFile;

import java.security.InvalidParameterException;
import java.util.*;

import timeseriesweka.classifiers.contract_interfaces.TrainTimeContractClassifier;
import timeseriesweka.classifiers.cote.HiveCoteModule;
import java.io.File;
import java.io.FileInputStream;
import java.io.FileOutputStream;
import java.io.ObjectInputStream;
import java.io.ObjectOutputStream;
import java.io.Serializable;
import java.util.Map.Entry;
import java.util.concurrent.TimeUnit;

import utilities.*;
import utilities.samplers.RandomRoundRobinIndexSampler;
import utilities.samplers.RandomStratifiedSampler;
import vector_classifiers.HomogeneousContractCAWPE;
import weka.classifiers.AbstractClassifier;
import weka.core.*;
import weka.classifiers.Classifier;
import evaluation.storage.ClassifierResults;

import static utilities.InstanceTools.resample;
import static utilities.InstanceTools.resampleTrainAndTestInstances;
import static utilities.Utilities.argMax;
import static utilities.multivariate_tools.MultivariateInstanceTools.*;
import static weka.core.Utils.sum;

/**
 * BOSS classifier with parameter search and ensembling for univariate and
 * multivariate time series classification.
 * If parameters are known, use the nested class BOSSIndividual and directly provide them.
 * 
 * Options to change the method of ensembling to randomly select parameters instead of searching.
 * Has the capability to contract train time and checkpoint when using a random ensemble.
 * 
 * Alphabetsize fixed to four and maximum wordLength of 16.
 * 
 * @author James Large, updated by Matthew Middlehurst
 * 
 * Implementation based on the algorithm described in getTechnicalInformation()
 */
<<<<<<< HEAD
public class BOSS extends AbstractClassifierWithTrainingInfo implements HiveCoteModule, TrainAccuracyEstimate, TrainTimeContractClassifier, CheckpointClassifier {
=======
public class BOSS extends AbstractClassifierWithTrainingInfo implements HiveCoteModule, TrainAccuracyEstimate, ContractClassifier, CheckpointClassifier, TechnicalInformationHandler {
>>>>>>> fc20b7b6
    
    private int ensembleSize = 50;
    private int seed = 0;
    private int ensembleSizePerChannel = -1;
    private Random rand;
    private boolean randomEnsembleSelection = false;
    private boolean randomCVAccEnsemble = false;
    private boolean useCAWPE = false;

    private boolean useFastTrainEstimate = false;
    private int maxEvalPerClass = -1;
    private int maxEval = 500;

    private double maxWinLenProportion = 1;
    private double maxWinSearchProportion = 0.25;

    private boolean reduceTrainInstances = false;
    private double trainProportion = -1;
    private int maxTrainInstances = 1000;

    private boolean cutoff = false;
    public boolean loadAndFinish = false;

    private transient LinkedList<BOSSIndividual>[] classifiers;
    private HomogeneousContractCAWPE[] cawpe;
    private int numSeries;
    private int numClassifiers[];
    private int currentSeries = 0;
    private boolean isMultivariate = false;

    private final Integer[] wordLengths = { 16, 14, 12, 10, 8 };
    private final int alphabetSize = 4;
    private final double correctThreshold = 0.92;
    private int maxEnsembleSize = 500;
     
    private String checkpointPath;
    private String serPath;
    private boolean checkpoint = false;
    private long checkpointTime = 0;
    private long checkpointTimeDiff = 0;
    private boolean cleanupCheckpointFiles = true;
            
    private long contractTime = 0;
    private boolean contract = false;
    
    private String trainCVPath;
    private boolean trainCV = false;

    private transient Instances train;
    private double ensembleCvAcc = -1;
    private double[] ensembleCvPreds = null;

    protected static final long serialVersionUID = 22554L;

    public BOSS() {}

    @Override
    public TechnicalInformation getTechnicalInformation() {
        TechnicalInformation 	result;
        result = new TechnicalInformation(TechnicalInformation.Type.ARTICLE);
        result.setValue(TechnicalInformation.Field.AUTHOR, "P. Schafer");
        result.setValue(TechnicalInformation.Field.TITLE, "The BOSS is concerned with time series classification in the presence of noise");
        result.setValue(TechnicalInformation.Field.JOURNAL, "Data Mining and Knowledge Discovery");
        result.setValue(TechnicalInformation.Field.VOLUME, "29");
        result.setValue(TechnicalInformation.Field.NUMBER,"6");
        result.setValue(TechnicalInformation.Field.PAGES, "1505-1530");
        result.setValue(TechnicalInformation.Field.YEAR, "2015");

        return result;
    }

    @Override
    public Capabilities getCapabilities(){
        Capabilities result = super.getCapabilities();
        result.disableAll();

        // attributes
        result.enable(Capabilities.Capability.RELATIONAL_ATTRIBUTES);
        result.enable(Capabilities.Capability.NUMERIC_ATTRIBUTES);

        // class
        result.enable(Capabilities.Capability.NOMINAL_CLASS);

        return result;
    }

    @Override
    public String getParameters() {
        StringBuilder sb = new StringBuilder();
        sb.append(super.getParameters());

        //could be improved for different boss versions, seems low prio though

        sb.append(",numSeries,").append(numSeries);

        for (int n = 0; n < numSeries; n++) {
            sb.append(",numclassifiers").append(n).append(",").append(numClassifiers[n]);

            for (int i = 0; i < numClassifiers[n]; ++i) {
                BOSSIndividual boss = classifiers[n].get(i);
                sb.append(",windowSize,").append(boss.getWindowSize()).append(",wordLength,").append(boss.getWordLength());
                sb.append(",alphabetSize,").append(boss.getAlphabetSize()).append(",norm,").append(boss.isNorm());
            }
        }

        return sb.toString();
    }

    //pass in an enum of hour, minute, day, and the amount of them.
    @Override
    public void setTrainTimeLimit(TimeUnit time, long amount){
        switch (time){
            case DAYS:
                contractTime = (long)(8.64e+13)*amount;
                break;
            case HOURS:
                contractTime = (long)(3.6e+12)*amount;
                break;
            case MINUTES:
                contractTime = (long)(6e+10)*amount;
                break;
            case SECONDS:
                contractTime = (long)(1e+9)*amount;
                break;
            case NANOSECONDS:
                contractTime = amount;
                break;
            default:
                throw new InvalidParameterException("Invalid time unit");
        }
        contract = true;
    }
    
    //Set the path where checkpointed versions will be stored
    @Override
    public void setSavePath(String path){
        checkpointPath = path;
        checkpoint = true;
    }
    
    //Define how to copy from a loaded object to this object
    @Override
    public void copyFromSerObject(Object obj) throws Exception{
        if(!(obj instanceof BOSS))
            throw new Exception("The SER file is not an instance of BOSS");
        BOSS saved = ((BOSS)obj);
        System.out.println("Loading BOSS.ser");

        //copy over variables from serialised object
        ensembleSize = saved.ensembleSize;
        seed = saved.seed;
        ensembleSizePerChannel = saved.ensembleSizePerChannel;
        rand = saved.rand;
        randomEnsembleSelection = saved.randomEnsembleSelection;
        useCAWPE = saved.useCAWPE;
        cawpe = saved.cawpe;
        numSeries = saved.numSeries;
        numClassifiers = saved.numClassifiers;
        currentSeries = saved.currentSeries;
        isMultivariate = saved.isMultivariate;
        checkpointTime = saved.checkpointTime;
        cleanupCheckpointFiles = saved.cleanupCheckpointFiles;
        contractTime = saved.contractTime;
        contract = saved.contract;
        trainCVPath = saved.trainCVPath;
        trainCV = saved.trainCV;
        trainResults = saved.trainResults;
        ensembleCvAcc = saved.ensembleCvAcc;
        ensembleCvPreds = saved.ensembleCvPreds;

        //load in each serisalised classifier
        classifiers = new LinkedList[numSeries];
        for (int n = 0; n < numSeries; n++) {
            classifiers[n] = new LinkedList();
            for (int i = 0; i < saved.numClassifiers[n]; i++) {
                System.out.println("Loading BOSSIndividual" + n + "-" + i + ".ser");

                FileInputStream fis = new FileInputStream(serPath + "BOSSIndividual" + n + "-" + i + ".ser");
                try (ObjectInputStream in = new ObjectInputStream(fis)) {
                    Object indv = in.readObject();

                    if (!(indv instanceof BOSSIndividual))
                        throw new Exception("The SER file " + n + "-" + i + " is not an instance of BOSSIndividual");
                    BOSSIndividual ser = ((BOSSIndividual) indv);
                    classifiers[n].add(ser);
                }
            }
        }

        checkpointTimeDiff = saved.checkpointTimeDiff + (System.nanoTime() - checkpointTime);
    }

    @Override
    public void writeCVTrainToFile(String outputPathAndName){
        trainCVPath=outputPathAndName;
        trainCV=true;
    }

    @Override
    public void setFindTrainAccuracyEstimate(boolean setCV){
        trainCV=setCV;
    }

    @Override
    public boolean findsTrainAccuracyEstimate(){ return trainCV;}

    @Override
    public ClassifierResults getTrainResults(){
//Temporary : copy stuff into trainResults.acc here
        trainResults.setAcc(ensembleCvAcc);
//TO DO: Write the other stats
        return trainResults;
    }
    
    public void setEnsembleSize(int size) {
        ensembleSize = size;
    }

    public void setMaxEnsembleSize(int size) {
        maxEnsembleSize = size;
    }
    
    public void setSeed(int i) {
        seed = i;
    }

    public void setRandomEnsembleSelection(boolean b){
        randomEnsembleSelection = b;
    }

    public void setRandomCVAccEnsemble(boolean b){
        randomCVAccEnsemble = b;
    }

    public void useCAWPE(boolean b) {
        useCAWPE = b;
    }

    public void setFastTrainEstimate(boolean b){
        useFastTrainEstimate = b;
    }

    public void setReduceTrainInstances(boolean b){
        reduceTrainInstances = b;
    }

    public void setTrainProportion(double d){
        trainProportion = d;
    }

    public void setCleanupCheckpointFiles(boolean b) {
        cleanupCheckpointFiles = b;
    }

    public void setCutoff(boolean b) {
        cutoff = b;
    }

    public void setMaxTrainInstances(int i){
        maxTrainInstances = i;
    }

    public void setMaxEval(int i) {
        maxEval = i;
    }

    public void setMaxEvalPerClass(int i) {
        maxEvalPerClass = i;
    }

    public void setMaxWinLenProportion(double d){
        maxWinLenProportion = d;
    }

    public void setMaxWinSearchProportion(double d){
        maxWinSearchProportion = d;
    }

    @Override
    public void buildClassifier(final Instances data) throws Exception {
        trainResults.setBuildTime(System.nanoTime());

        // can classifier handle the data?
        getCapabilities().testWithFail(data);

        if(data.checkForAttributeType(Attribute.RELATIONAL)){
            isMultivariate = true;
        }

        serPath = checkpointPath + "/" + data.relationName() + seed + checkpointName() + "BOSSser/";
        File f = new File(serPath + "BOSS.ser");

        //if checkpointing and serialised files exist load said files
        if (checkpoint && f.exists()){
            long time = System.nanoTime();
            loadFromFile(serPath + "BOSS.ser");
            System.out.println("Spent " + (System.nanoTime() - time) + "nanoseconds loading files.");
        }
        //initialise variables
        else {
            if (data.classIndex() != data.numAttributes()-1)
                throw new Exception("BOSSEnsemble_BuildClassifier: Class attribute not set as last attribute in dataset");

            //Multivariate
            if (isMultivariate) {
                numSeries = numChannels(data);
                classifiers = new LinkedList[numSeries];

                for (int n = 0; n < numSeries; n++){
                    classifiers[n] = new LinkedList<>();
                }

                numClassifiers = new int[numSeries];

                if (ensembleSizePerChannel > 0){
                    ensembleSize = ensembleSizePerChannel*numSeries;
                }
            }
            //Univariate
            else{
                numSeries = 1;
                classifiers = new LinkedList[1];
                classifiers[0] = new LinkedList<>();
                numClassifiers = new int[1];
            }

            if (maxEvalPerClass > 0){
                maxEval = data.numClasses()*maxEvalPerClass;
            }

            rand = new Random(seed);
        }
        
        this.train = data;

        //required to deal with multivariate datasets, each channel is split into its own instances
        Instances[] series;

        //Multivariate
        if (isMultivariate) {
            series = splitMultivariateInstances(data);
        }
        //Univariate
        else{
            series = new Instances[1];
            series[0] = data;
        }

        //If checkpointing and flag is set stop building.
        if (!checkpoint || (checkpoint && !loadAndFinish)){
            if (randomCVAccEnsemble && useCAWPE){
                buildWeightedRandomCVAccBOSS(series);
            }
            //Contracted
            else if (contract) {
                buildContractedBOSS(series);
            }
            //Randomly selected ensemble with CAWPE weighting
            else if (useCAWPE){
                buildRandomCAWPEBOSS(series);
            }
            //Randomly selected ensemble
            else if (randomEnsembleSelection){
                buildRandomBOSS(series);
            }
            else if (randomCVAccEnsemble){
                buildRandomCVAccBOSS(series);
            }
            //Original BOSS/Accuracy cutoff ensemble
            else{
                buildBOSS(series);
            }
        }

        //end train time, converted to milliseconds currently for compatability
        trainResults.setBuildTime((System.nanoTime()/1000000) - (trainResults.getBuildTime()/1000000) - (checkpointTimeDiff/1000000));

        //Estimate train accuracy
        if (trainCV) {
            OutFile of=new OutFile(trainCVPath);
            of.writeLine(data.relationName()+",BOSSEnsemble,train");
           
            double[][] results = findEnsembleTrainAcc(data);
            of.writeLine(getParameters());
            of.writeLine(results[0][0]+"");
            ensembleCvAcc = results[0][0];
            for(int i=1;i<results[0].length;i++)
                of.writeLine(results[0][i]+","+results[1][i]);
            System.out.println("CV acc ="+results[0][0]);
            trainCV = false;
        }

        //delete any serialised files and holding folder for checkpointing on completion
        if (checkpoint && cleanupCheckpointFiles){
            checkpointCleanup();
        }
    }

    private void buildWeightedRandomCVAccBOSS(Instances[] series) throws Exception {
        int seriesLength = series[0].numAttributes()-1; //minus class attribute
        int minWindow = 10;
        int maxWindow = (int)(seriesLength*maxWinLenProportion);
        if (maxWindow < minWindow) minWindow = maxWindow/2;

        //whats the max number of window sizes that should be searched through
        double maxWindowSearches = seriesLength*maxWinSearchProportion;
        int winInc = (int)((maxWindow - minWindow) / maxWindowSearches);
        if (winInc < 1) winInc = 1;

        ArrayList<int[]>[] possibleParameters = uniqueParameters(minWindow, maxWindow, winInc);

        cawpe = new HomogeneousContractCAWPE[numSeries];
        for (int n = 0; n < numSeries; n++) {
            cawpe[n] = new HomogeneousContractCAWPE();
            cawpe[n].buildClassifier(series[n]);
            cawpe[n].setRandom(rand);
        }

        int classifiersBuilt = 0;
        double[] lowestAcc = new double[numSeries];
        for (int i = 0; i < numSeries; i++) lowestAcc[i] = Double.MAX_VALUE;

        //build classifiers up to a set size
        while (classifiersBuilt < ensembleSize && possibleParameters[numSeries-1].size() > 0) {
            int[] parameters = possibleParameters[currentSeries].remove(rand.nextInt(possibleParameters[currentSeries].size()));

            Instances data = resampleData(series[currentSeries]);

            BOSSIndividual boss = new BOSSIndividual(parameters[0], alphabetSize, parameters[1], parameters[2] == 0);
            boss.cleanAfterBuild = true;
            boss.buildClassifier(data);

            double[] classVals = data.attributeToDoubleArray(data.classIndex());
            double[][] preds = individualTrainPreds(boss, data);
            boss.accuracy = accuracy(preds, classVals);

            if(numClassifiers[currentSeries] < maxEnsembleSize){
                if (boss.accuracy < lowestAcc[currentSeries]) lowestAcc[currentSeries] = boss.accuracy;
                classifiers[currentSeries].add(boss);
                numClassifiers[currentSeries]++;
                cawpe[currentSeries].addToEnsemble(boss, preds, classVals);
            }
            else if (boss.accuracy > lowestAcc[currentSeries]) {
                classifiers[currentSeries].add(boss);
                cawpe[currentSeries].addToEnsemble(boss, preds, classVals);

                int minAccInd = (int) findMinEnsembleAcc()[0];
                classifiers[currentSeries].remove(minAccInd);
                cawpe[currentSeries].remove(minAccInd);

                lowestAcc[currentSeries] = findMinEnsembleAcc()[1];
            }

            if (isMultivariate) {
                nextSeries();
            }

            classifiersBuilt++;
        }

        if (cutoff){
            for (int n = 0; n < numSeries; n++) {
                double maxAcc = 0;
                for (int i = 0; i < classifiers[n].size(); i++){
                    if (classifiers[n].get(i).accuracy > maxAcc){
                        maxAcc = classifiers[n].get(i).accuracy;
                    }
                }

                for (int i = 0; i < classifiers[n].size(); i++){
                    BOSSIndividual b = classifiers[n].get(i);
                    if (b.accuracy < maxAcc * correctThreshold) {
                        classifiers[currentSeries].remove(i);
                        cawpe[currentSeries].remove(i);
                        numClassifiers[n]--;
                        i--;
                    }
                }
            }
        }
    }

    private void buildContractedBOSS(Instances[] series) throws Exception {
        int seriesLength = series[0].numAttributes()-1; //minus class attribute
        int minWindow = 10;
        int maxWindow = (int)(seriesLength*maxWinLenProportion);
        if (maxWindow < minWindow) minWindow = maxWindow/2;

        //whats the max number of window sizes that should be searched through
        double maxWindowSearches = seriesLength*maxWinSearchProportion;
        int winInc = (int)((maxWindow - minWindow) / maxWindowSearches);
        if (winInc < 1) winInc = 1;

        //continue building classifiers until contract time runs out or max ensemble size is reached
        //any time between runs using checkpointing is not included
        while (System.nanoTime() - trainResults.getBuildTime() - checkpointTimeDiff < contractTime && classifiers[numSeries-1].size() < maxEnsembleSize) {
            //randomly select parameters except for alphabetSize
            int wordLength = wordLengths[rand.nextInt(wordLengths.length)];
            int winSize = minWindow + winInc * rand.nextInt((int) maxWindowSearches + 1);
            if(winSize > maxWindow) winSize = maxWindow;
            boolean normalise = rand.nextBoolean();

            BOSSIndividual boss = new BOSSIndividual(wordLength, alphabetSize, winSize, normalise);
            boss.cleanAfterBuild = true;
            boss.buildClassifier(series[currentSeries]);
            classifiers[currentSeries].add(boss);
            numClassifiers[currentSeries]++;

            int prev = currentSeries;
            if (isMultivariate){
                nextSeries();
            }

            if (checkpoint) {
                checkpoint(prev);
            }
        }

        System.out.println("RBOSS Contract Data: NumClassifiers = " +
                classifiers[numSeries-1].size() + " StartTime = " + trainResults.getBuildTime() + " "
                + "EndTime = " + System.nanoTime() + " Checkpointed = " + checkpoint + " TotalTime = "
                + (System.nanoTime() - trainResults.getBuildTime() - checkpointTimeDiff) + " AverageTime = "
                + (System.nanoTime() - trainResults.getBuildTime() - checkpointTimeDiff) / classifiers[0].size());
    }

    private void buildRandomCAWPEBOSS(Instances[] series) throws Exception {
        int seriesLength = series[0].numAttributes()-1; //minus class attribute
        int minWindow = 10;
        int maxWindow = (int)(seriesLength*maxWinLenProportion);
        if (maxWindow < minWindow) minWindow = maxWindow/2;

        //whats the max number of window sizes that should be searched through
        double maxWindowSearches = seriesLength*maxWinSearchProportion;
        int winInc = (int)((maxWindow - minWindow) / maxWindowSearches);
        if (winInc < 1) winInc = 1;

        ArrayList<int[]>[] possibleParameters = uniqueParameters(minWindow, maxWindow, winInc);

        cawpe = new HomogeneousContractCAWPE[numSeries];
        for (int n = 0; n < numSeries; n++) {
            cawpe[n] = new HomogeneousContractCAWPE();
            cawpe[n].buildClassifier(series[n]);
            cawpe[n].setRandom(rand);
        }

        while (sum(numClassifiers) < ensembleSize && possibleParameters[numSeries-1].size() > 0) {
            int[] parameters = possibleParameters[currentSeries].remove(rand.nextInt(possibleParameters[currentSeries].size()));

            Instances data = resampleData(series[currentSeries]);

            BOSSIndividual boss = new BOSSIndividual(parameters[0], alphabetSize, parameters[1], parameters[2] == 0);
            boss.cleanAfterBuild = true;
            boss.buildClassifier(data);
            classifiers[currentSeries].add(boss);
            numClassifiers[currentSeries]++;

            double[] classVals = data.attributeToDoubleArray(data.classIndex());
            double[][] preds = individualTrainPreds(boss, data);

            cawpe[currentSeries].addToEnsemble(boss, preds, classVals);

            int prev = currentSeries;
            if (isMultivariate){
                nextSeries();
            }

            if (checkpoint) {
                checkpoint(prev);
            }
        }
    }

    private void buildRandomBOSS(Instances[] series) throws Exception {
        int seriesLength = series[0].numAttributes()-1; //minus class attribute
        int minWindow = 10;
        int maxWindow = (int)(seriesLength*maxWinLenProportion);
        if (maxWindow < minWindow) minWindow = maxWindow/2;

        //whats the max number of window sizes that should be searched through
        double maxWindowSearches = seriesLength*maxWinSearchProportion;
        int winInc = (int)((maxWindow - minWindow) / maxWindowSearches);
        if (winInc < 1) winInc = 1;

        //build classifiers up to a set size
        while (sum(numClassifiers) < ensembleSize) {
            //randomly select parameters except for alphabetSize
            int wordLength = wordLengths[rand.nextInt(wordLengths.length)];
            int winSize = minWindow + winInc * rand.nextInt((int) maxWindowSearches + 1);
            if(winSize > maxWindow) winSize = maxWindow;
            boolean normalise = rand.nextBoolean();

            Instances data = resampleData(series[currentSeries]);

            BOSSIndividual boss = new BOSSIndividual(wordLength, alphabetSize, winSize, normalise);
            boss.cleanAfterBuild = true;
            boss.buildClassifier(data);
            classifiers[currentSeries].add(boss);
            numClassifiers[currentSeries]++;

            int prev = currentSeries;
            if (isMultivariate){
                nextSeries();
            }

            if (checkpoint) {
                checkpoint(prev);
            }
        }
    }

    private void buildRandomCVAccBOSS(Instances[] series) throws Exception {
        int seriesLength = series[0].numAttributes()-1; //minus class attribute
        int minWindow = 10;
        int maxWindow = (int)(seriesLength*maxWinLenProportion);
        if (maxWindow < minWindow) minWindow = maxWindow/2;

        //whats the max number of window sizes that should be searched through
        double maxWindowSearches = seriesLength*maxWinSearchProportion;
        int winInc = (int)((maxWindow - minWindow) / maxWindowSearches);
        if (winInc < 1) winInc = 1;

        ArrayList<int[]>[] possibleParameters = uniqueParameters(minWindow, maxWindow, winInc);

        int classifiersBuilt = 0;
        double[] lowestAcc = new double[numSeries];
        for (int i = 0; i < numSeries; i++) lowestAcc[i] = Double.MAX_VALUE;

        //build classifiers up to a set size
        while (classifiersBuilt < ensembleSize && possibleParameters[numSeries-1].size() > 0) {
            int[] parameters = possibleParameters[currentSeries].remove(rand.nextInt(possibleParameters[currentSeries].size()));

            Instances data = resampleData(series[currentSeries]);

            BOSSIndividual boss = new BOSSIndividual(parameters[0], alphabetSize, parameters[1], parameters[2] == 0);
            boss.cleanAfterBuild = true;
            boss.buildClassifier(data);
            boss.accuracy = individualTrainAcc(boss, data, (numClassifiers[currentSeries] < maxEnsembleSize ? 0 : lowestAcc[currentSeries]));

            if(numClassifiers[currentSeries] < maxEnsembleSize){
                if (boss.accuracy < lowestAcc[currentSeries]) lowestAcc[currentSeries] = boss.accuracy;
                classifiers[currentSeries].add(boss);
                numClassifiers[currentSeries]++;
            }
            else if (boss.accuracy > lowestAcc[currentSeries]) {
                classifiers[currentSeries].add(boss);

                int minAccInd = (int) findMinEnsembleAcc()[0];
                classifiers[currentSeries].remove(minAccInd);

                lowestAcc[currentSeries] = findMinEnsembleAcc()[1];
            }

            if (isMultivariate) {
                nextSeries();
            }

            classifiersBuilt++;
        }

        if (cutoff){
            for (int n = 0; n < numSeries; n++) {
                double maxAcc = 0;
                for (int i = 0; i < classifiers[n].size(); i++){
                    if (classifiers[n].get(i).accuracy > maxAcc){
                        maxAcc = classifiers[n].get(i).accuracy;
                    }
                }

                Iterator<BOSSIndividual> it = classifiers[n].iterator();
                while (it.hasNext()) {
                    BOSSIndividual b = it.next();
                    if (b.accuracy < maxAcc * correctThreshold) {
                        it.remove();
                        numClassifiers[n]--;
                    }
                }
            }
        }
    }

    private void buildBOSS(Instances[] series) throws Exception {
        int seriesLength = series[0].numAttributes()-1; //minus class attribute
        int minWindow = 10;
        int maxWindow = (int)(seriesLength*maxWinLenProportion);
        if (maxWindow < minWindow) minWindow = maxWindow/2;

        double maxWindowSearches = seriesLength*maxWinSearchProportion;
        int winInc = (int)((maxWindow - minWindow) / maxWindowSearches);
        if (winInc < 1) winInc = 1;

        for (int n = 0; n < numSeries; n++) {
            currentSeries = n;
            double maxAcc = -1.0;

            //the acc of the worst member to make it into the final ensemble as it stands
            double minMaxAcc = -1.0;

            boolean[] normOptions = {true, false};

            for (boolean normalise : normOptions) {
                for (int winSize = minWindow; winSize <= maxWindow; winSize += winInc) {
                    BOSSIndividual boss = new BOSSIndividual(wordLengths[0], alphabetSize, winSize, normalise);
                    boss.buildClassifier(series[n]); //initial setup for this windowsize, with max word length

                    BOSSIndividual bestClassifierForWinSize = null;
                    double bestAccForWinSize = -1.0;

                    //find best word length for this window size
                    for (Integer wordLen : wordLengths) {
                        boss = boss.buildShortenedBags(wordLen); //in first iteration, same lengths (wordLengths[0]), will do nothing

                        double acc = individualTrainAcc(boss, series[n], bestAccForWinSize);

                        if (acc >= bestAccForWinSize) {
                            bestAccForWinSize = acc;
                            bestClassifierForWinSize = boss;
                        }
                    }

                    //if this window size's accuracy is not good enough to make it into the ensemble, dont bother storing at all
                    if (makesItIntoEnsemble(bestAccForWinSize, maxAcc, minMaxAcc, classifiers[n].size())) {
                        bestClassifierForWinSize.clean();
                        bestClassifierForWinSize.accuracy = bestAccForWinSize;
                        classifiers[n].add(bestClassifierForWinSize);

                        if (bestAccForWinSize > maxAcc) {
                            maxAcc = bestAccForWinSize;
                            //get rid of any extras that dont fall within the new max threshold
                            Iterator<BOSSIndividual> it = classifiers[n].iterator();
                            while (it.hasNext()) {
                                BOSSIndividual b = it.next();
                                if (b.accuracy < maxAcc * correctThreshold) {
                                    it.remove();
                                }
                            }
                        }

                        while (classifiers[n].size() > maxEnsembleSize) {
                            //cull the 'worst of the best' until back under the max size
                            int minAccInd = (int) findMinEnsembleAcc()[0];

                            classifiers[n].remove(minAccInd);
                        }

                        minMaxAcc = findMinEnsembleAcc()[1]; //new 'worst of the best' acc
                    }

                    numClassifiers[n] = classifiers[n].size();
                }
            }
        }
    }
    
    private void checkpoint(int seriesNo){
        if(checkpointPath!=null){
            try{
                File f = new File(serPath);
                if(!f.isDirectory())
                    f.mkdirs();
                //time the checkpoint occured
                checkpointTime = System.nanoTime();

                if (seriesNo >= 0) {
                    //save the last build individual classifier
                    BOSSIndividual indiv = classifiers[seriesNo].get(classifiers[seriesNo].size() - 1);

                    FileOutputStream fos = new FileOutputStream(serPath + "BOSSIndividual" + seriesNo + "-" + (classifiers[seriesNo].size() - 1) + ".ser");
                    try (ObjectOutputStream out = new ObjectOutputStream(fos)) {
                        out.writeObject(indiv);
                        out.close();
                        fos.close();
                    }
                }

                //dont take into account time spent serialising into build time
                checkpointTimeDiff += System.nanoTime() - checkpointTime;
                checkpointTime = System.nanoTime();

                //save this, saved classifiers not included
                saveToFile(serPath + "RandomBOSStemp.ser");

                File file = new File(serPath + "RandomBOSStemp.ser");
                File file2 = new File(serPath + "BOSS.ser");
                file2.delete();
                file.renameTo(file2);
            }
            catch(Exception e){
                e.printStackTrace();
                System.out.println("Serialisation to "+serPath+" FAILED");
            }
        }
    }

    public void checkpointCleanup(){
        File f = new File(serPath);
        String[] files = f.list();

        for (String file: files){
            File f2 = new File(f.getPath() + "\\" + file);
            boolean b = f2.delete();
        }

        f.delete();
    }

    public String checkpointName(){
        if (contract){
            return "RandomContract" + contractTime;
        }
        else if (useCAWPE){
            if (isMultivariate && ensembleSizePerChannel > 0){
                return "RandomCAWPE" + (ensembleSizePerChannel*numSeries);
            }
            else {
                return "RandomCAWPE" + ensembleSize;
            }
        }
        else if (randomEnsembleSelection){
            if (isMultivariate && ensembleSizePerChannel > 0){
                return "Random" + (ensembleSizePerChannel*numSeries);
            }
            else {
                return "Random" + ensembleSize;
            }
        }

        return "";
    }

    //[0] = index, [1] = acc
    private double[] findMinEnsembleAcc() {
        double minAcc = Double.MAX_VALUE;
        int minAccInd = 0;
        for (int i = 0; i < classifiers[currentSeries].size(); ++i) {
            double curacc = classifiers[currentSeries].get(i).accuracy;
            if (curacc < minAcc) {
                minAcc = curacc;
                minAccInd = i;
            }
        }

        return new double[] { minAccInd, minAcc };
    }

    private ArrayList<int[]>[] uniqueParameters(int minWindow, int maxWindow, int winInc){
        ArrayList<int[]>[] possibleParameters = new ArrayList[numSeries];

        for (int n = 0; n < numSeries; n++) {
            possibleParameters[n] = new ArrayList<>();

            for (int normalise = 0; normalise < 2; normalise++) {
                for (int winSize = minWindow; winSize <= maxWindow; winSize += winInc) {
                    for (Integer wordLen : wordLengths) {
                        int[] parameters = {wordLen, winSize, normalise};
                        possibleParameters[n].add(parameters);
                    }
                }
            }
        }

        return possibleParameters;
    }

    private Instances resampleData(Instances series){
        Instances data;

        if (reduceTrainInstances && trainProportion > 0){
            data = resample(series, trainProportion, rand);
        }
        else if (reduceTrainInstances && series.numInstances() > maxTrainInstances) {
            RandomStratifiedSampler sampler = new RandomStratifiedSampler(rand);
            sampler.setInstances(series);
            data = new Instances(series, 0);

            for (int i = 0; i < maxTrainInstances; i++){
                data.add(sampler.next());
            }

            //System.out.println(data.numInstances() + " " + Arrays.toString(classDistribution(data)) + " " + Arrays.toString(classDistribution(series)));
        }
        else{
            data = series;
        }

        return data;
    }

    private double individualTrainAcc(BOSSIndividual boss, Instances series, double lowestAcc) throws Exception {
        if (useFastTrainEstimate && maxEval < series.numInstances()){
            RandomRoundRobinIndexSampler sampler = new RandomRoundRobinIndexSampler(rand);
            sampler.setInstances(series);

            int correct = 0;
            int requiredCorrect = (int)lowestAcc*maxEval;

            for (int i = 0; i < maxEval; ++i) {
                if (correct + maxEval - i < requiredCorrect){
                    return -1;
                }

                int subsampleIndex = sampler.next();
                double c = boss.classifyInstance(subsampleIndex); //classify series subsampleIndex, while ignoring its corresponding histogram subsampleIndex
                if (c == series.get(subsampleIndex).classValue())
                    ++correct;
            }

            return (double) correct / (double) maxEval;
        }
        else {
            int correct = 0;
            int numInst = series.numInstances();
            int requiredCorrect = (int)lowestAcc*numInst;

            for (int i = 0; i < numInst; ++i) {
                if (correct + numInst - i < requiredCorrect){
                    return -1;
                }

                double c = boss.classifyInstance(i); //classify series i, while ignoring its corresponding histogram i
                if (c == series.get(i).classValue())
                    ++correct;
            }

            return (double) correct / (double) numInst;
        }
    }

    private double[][] individualTrainPreds(BOSSIndividual boss, Instances series) throws Exception {
        int subsampleSize = series.numClasses()* maxEvalPerClass;
        double[][] preds;

        if (useFastTrainEstimate && subsampleSize < series.numInstances()){
            RandomRoundRobinIndexSampler sampler = new RandomRoundRobinIndexSampler(rand);
            sampler.setInstances(series);
            preds = new double[subsampleSize][series.numClasses()];

            for (int i = 0; i < subsampleSize; ++i) {
                int subsampleIndex = sampler.next();
                double c = boss.classifyInstance(subsampleIndex); //classify series subsampleIndex, while ignoring its corresponding histogram subsampleIndex
                preds[i][(int)c] = 1.0;
            }
        }
        else {
            int numInst = series.numInstances();
            preds = new double[numInst][series.numClasses()];

            for (int i = 0; i < numInst; ++i) {
                double c = boss.classifyInstance(i); //classify series i, while ignoring its corresponding histogram i
                preds[i][(int)c] = 1.0;
            }
        }

        return preds;
    }

    public double accuracy(double[][] probs, double[] classVals){
        double correct = 0;
        for (int i = 0; i < classVals.length; i++){
            if (argMax(probs[i], rand) == classVals[i]){
                correct++;
            }
        }
        return correct/classVals.length;
    }

    private boolean makesItIntoEnsemble(double acc, double maxAcc, double minMaxAcc, int curEnsembleSize) {
        if (acc >= maxAcc * correctThreshold) {
            if (curEnsembleSize >= maxEnsembleSize)
                return acc > minMaxAcc;
            else
                return true;
        }

        return false;
    }

    public void nextSeries(){
        if (currentSeries == numSeries-1){
            currentSeries = 0;
        }
        else{
            currentSeries++;
        }
    }

    private double[][] findEnsembleTrainAcc(Instances data) throws Exception {
        if (useCAWPE || (reduceTrainInstances && (data.numInstances() > maxTrainInstances || trainProportion > 0))){
            throw new Exception("Unable to create ensemble train estimate for these settings");
        }
        else {
            double[][] results = new double[2 + data.numClasses()][data.numInstances() + 1];

            this.ensembleCvPreds = new double[data.numInstances()];

            double correct = 0;
            for (int i = 0; i < data.numInstances(); ++i) {
                double[] probs = distributionForInstance(i, data.numClasses());


                double c = 0;
                for (int j = 1; j < probs.length; j++)
                    if (probs[j] > probs[(int) c])
                        c = j;
                //No need to do it againclassifyInstance(i, data.numClasses()); //classify series i, while ignoring its corresponding histogram i
                if (c == data.get(i).classValue())
                    ++correct;
                results[0][i + 1] = data.get(i).classValue();
                results[1][i + 1] = c;
                for (int j = 0; j < probs.length; j++)
                    results[2 + j][i + 1] = probs[j];
                this.ensembleCvPreds[i] = c;
            }

            results[0][0] = correct / data.numInstances();
            //TODO fill results[1][0]

            return results;
        }
    }
    
    public double getEnsembleCvAcc(){
        if(ensembleCvAcc>=0){
            return this.ensembleCvAcc;
        }
        
        try{
            return this.findEnsembleTrainAcc(train)[0][0];
        }catch(Exception e){
            e.printStackTrace();
        }
        return -1;
    }
    
    public double[] getEnsembleCvPreds(){
        if(this.ensembleCvPreds==null){   
            try{
                this.findEnsembleTrainAcc(train);
            }catch(Exception e){
                e.printStackTrace();
            }
        }
        
        return this.ensembleCvPreds;
    }

    private double[] distributionForInstance(int test, int numclasses) throws Exception {
        double[][] classHist = new double[numSeries][numclasses];

        //get sum of all channels, votes from each are weighted the same.
        double sum[] = new double[numSeries];

        for (int n = 0; n < numSeries; n++) {
            for (BOSSIndividual classifier : classifiers[n]) {
                double classification = classifier.classifyInstance(test);
                classHist[n][(int) classification]++;
                sum[n]++;
            }
        }

        double[] distributions = new double[numclasses];

        for (int n = 0; n < numSeries; n++){
            if (sum[n] != 0)
                for (int i = 0; i < classHist[n].length; ++i)
                    distributions[i] += (classHist[n][i] / sum[n]) / numSeries;
        }

        return distributions;
    }
    
    @Override
    public double classifyInstance(Instance instance) throws Exception {
        double[] dist = distributionForInstance(instance);
        
        double maxFreq=dist[0], maxClass=0;
        for (int i = 1; i < dist.length; ++i) 
            if (dist[i] > maxFreq) {
                maxFreq = dist[i];
                maxClass = i;
            }
        
        return maxClass;
    }

    @Override
    public double[] distributionForInstance(Instance instance) throws Exception {
        double[][] classHist = new double[numSeries][instance.numClasses()];

        //get sum of all channels, votes from each are weighted the same.
        double sum[] = new double[numSeries];

        Instance[] series;

        //Multivariate
        if (isMultivariate) {
            series = splitMultivariateInstanceWithClassVal(instance);
        }
        //Univariate
        else {
            series = new Instance[1];
            series[0] = instance;
        }

        if (cawpe == null) {
            for (int n = 0; n < numSeries; n++) {
                for (BOSSIndividual classifier : classifiers[n]) {
                    double classification = classifier.classifyInstance(series[n]);
                    classHist[n][(int) classification]++;
                    sum[n]++;
                }
            }
        }
        //Special case for CAWPE
        else {
            for (int n = 0; n < numSeries; n++) {
                double[] dist = cawpe[n].distributionForInstance(series[n]);

                for (int i = 0; i < dist.length; i++) {
                    classHist[n][i] += dist[i];
                }

                sum[n]++;
            }
        }

        double[] distributions = new double[instance.numClasses()];

        for (int n = 0; n < numSeries; n++){
            if (sum[n] != 0)
                for (int i = 0; i < classHist[n].length; ++i)
                    distributions[i] += (classHist[n][i] / sum[n]) / numSeries;
        }

        return distributions;
    }

    public static void main(String[] args) throws Exception{
        int fold = 1;

        //Minimum working example
        String dataset = "SonyAIBORobotSurface1";
        Instances train = ClassifierTools.loadData("Z:\\Data\\TSCProblems2018\\"+dataset+"\\"+dataset+"_TRAIN.arff");
        Instances test = ClassifierTools.loadData("Z:\\Data\\TSCProblems2018\\"+dataset+"\\"+dataset+"_TEST.arff");
        Instances[] data = resampleTrainAndTestInstances(train, test, fold);
        train = data[0];
        test = data[1];

        String dataset2 = "PenDigits";
        Instances train2 = ClassifierTools.loadData("Z:\\Data\\MultivariateTSCProblems\\"+dataset2+"\\"+dataset2+"_TRAIN.arff");
        Instances test2 = ClassifierTools.loadData("Z:\\Data\\MultivariateTSCProblems\\"+dataset2+"\\"+dataset2+"_TEST.arff");

        Classifier c;
        double accuracy;

//                c = new BOSS();
//        c.buildClassifier(train);
//        accuracy = ClassifierTools.accuracy(test, c);
//
//        System.out.println("BOSS accuracy on " + dataset + " fold 0 = " + accuracy);

//        c = new BOSS();
//        ((BOSS) c).setEnsembleSize(250);
//        ((BOSS) c).setMaxEnsembleSize(50);
//        ((BOSS) c).setRandomCVAccEnsemble(true);
//        ((BOSS) c).useCAWPE(true);
//        ((BOSS) c).setSeed(fold);
//        ((BOSS) c).setReduceTrainInstances(true);
//        ((BOSS) c).setTrainProportion(0.7);
//        c.buildClassifier(train);
//        accuracy = ClassifierTools.accuracy(test, c);
//
//        System.out.println("CAWPE BOSS accuracy on " + dataset + " fold 0 = " + accuracy);

//        c = new BOSS();
//
//        ((BOSS) c).ensembleSize = 250;
//        ((BOSS) c).setMaxEnsembleSize(50);
//        ((BOSS) c).setRandomCVAccEnsemble(true);
//        ((BOSS) c).setSeed(0);
//        ((BOSS) c).useFastTrainEstimate = true;
//        ((BOSS) c).setMaxEvalPerClass(50);
//        //((BOSS) c).reduceTrainInstances = true;
//        //((BOSS) c).cutoff = true;
//        c.buildClassifier(train);
//        accuracy = ClassifierTools.accuracy(test, c);
//
//        System.out.println("Random CV Acc BOSS accuracy on " + dataset + " fold 0 = " + accuracy);

////        c = new BOSS();
////        ((BOSS) c).ensembleSize = 250;
////        ((BOSS) c).randomEnsembleSelection = true;
////        ((BOSS) c).setSavePath("C:\\UEAMachineLearning");
////        c.buildClassifier(train2);
////        accuracy = ClassifierTools.accuracy(test2, c);
////
////        System.out.println(((BOSS) c).numSeries);
////        System.out.println(Arrays.toString(((BOSS) c).numClassifiers));
////
////        System.out.println("Random BOSS MV accuracy on " + dataset2 + " fold 0 = " + accuracy);
////
//        c = new BOSS();
//        ((BOSS) c).ensembleSize = 100;
//        ((BOSS) c).randomEnsembleSelection = true;
//        ((BOSS) c).setSeed(0);
//        ((BOSS) c).setReduceTrainInstances(true);
//        ((BOSS) c).setTrainProportion(0.7);
//        c.buildClassifier(train);
//        accuracy = ClassifierTools.accuracy(test, c);
//
//        System.out.println("Random BOSS accuracy on " + dataset + " fold 0 = " + accuracy);
////
////        c = new BOSS();
////        ((BOSS) c).ensembleSize = 250;
////        ((BOSS) c).useCAWPE = true;
////        ((BOSS) c).setSavePath("C:\\UEAMachineLearning");
////        c.buildClassifier(train2);
////        accuracy = ClassifierTools.accuracy(test2, c);
////
////        System.out.println(((BOSS) c).numSeries);
////        System.out.println(Arrays.toString(((BOSS) c).numClassifiers));
////
////        System.out.println("CAWPE BOSS MV accuracy on " + dataset2 + " fold 0 = " + accuracy);
////
//        c = new BOSS();
//        ((BOSS) c).ensembleSize = 250;
//        ((BOSS) c).useCAWPE = true;
//        ((BOSS) c).setSeed(0);
//        c.buildClassifier(train);
//        accuracy = ClassifierTools.accuracy(test, c);
//
//        System.out.println("CAWPE BOSS accuracy on " + dataset + " fold 0 = " + accuracy);
////
//        c = new BOSS();
//        ((BOSS) c).setTrainTimeLimit(TimeUnit.MINUTES, 2);
//        c.buildClassifier(train2);
//        accuracy = ClassifierTools.accuracy(test2, c);
//
//        System.out.println(((BOSS) c).numSeries);
//        System.out.println(Arrays.toString(((BOSS) c).numClassifiers));
////
////        System.out.println("Contract BOSS MV accuracy on " + dataset2 + " fold 0 = " + accuracy);
////
        c = new BOSS();
        ((BOSS) c).setTrainTimeLimit(TimeUnit.MINUTES, 2);
        c.buildClassifier(train);
        accuracy = ClassifierTools.accuracy(test, c);

        System.out.println("Contract BOSS accuracy on " + dataset + " fold 0 = " + accuracy);
////
////        c = new BOSS();
////        c.buildClassifier(train2);
////        accuracy = ClassifierTools.accuracy(test2, c);
////
////        System.out.println(((BOSS) c).numSeries);
////        System.out.println(Arrays.toString(((BOSS) c).numClassifiers));
////
////        System.out.println("BOSS MV accuracy on " + dataset2 + " fold 0 = " + accuracy);
//
    }

    /**
     * BOSS classifier to be used with known parameters, for boss with parameter search, use BOSSEnsemble.
     * 
     * Current implementation of BitWord as of 07/11/2016 only supports alphabetsize of 4, which is the expected value 
     * as defined in the paper
     * 
     * Params: wordLength, alphabetSize, windowLength, normalise?
     * 
     * @author James Large. Enhanced by original author Patrick Schaefer
     * 
     * Implementation based on the algorithm described in getTechnicalInformation()
     */
    public static class BOSSIndividual extends AbstractClassifier implements Serializable, Comparable<BOSSIndividual> {

        //all sfa words found in original buildClassifier(), no numerosity reduction/shortening applied
        protected BitWord [/*instance*/][/*windowindex*/] SFAwords;

        //histograms of words of the current wordlength with numerosity reduction applied (if selected)
        protected ArrayList<Bag> bags;

        //breakpoints to be found by MCB
        protected double[/*letterindex*/][/*breakpointsforletter*/] breakpoints;

        protected double inverseSqrtWindowSize;
        protected int windowSize;
        protected int wordLength;
        protected int alphabetSize;
        protected boolean norm;

        protected boolean numerosityReduction = true;
        protected boolean cleanAfterBuild = false;

        protected double accuracy = -1;

        protected static final long serialVersionUID = 22551L;

        public BOSSIndividual(int wordLength, int alphabetSize, int windowSize, boolean normalise) {
            this.wordLength = wordLength;
            this.alphabetSize = alphabetSize;
            this.windowSize = windowSize;
            this.inverseSqrtWindowSize = 1.0 / Math.sqrt(windowSize);
            this.norm = normalise;
        }

        /**
         * Used when shortening histograms, copies 'meta' data over, but with shorter
         * word length, actual shortening happens separately
         */
        public BOSSIndividual(BOSSIndividual boss, int wordLength) {
            this.wordLength = wordLength;

            this.windowSize = boss.windowSize;
            this.inverseSqrtWindowSize = boss.inverseSqrtWindowSize;
            this.alphabetSize = boss.alphabetSize;
            this.norm = boss.norm;
            this.numerosityReduction = boss.numerosityReduction;

            this.SFAwords = boss.SFAwords;
            this.breakpoints = boss.breakpoints;

            this.bags = new ArrayList<>(boss.bags.size());
        }

        @Override
        public int compareTo(BOSSIndividual o) {
            return Double.compare(this.accuracy, o.accuracy);
        }

        public static class Bag extends HashMap<BitWord, Integer> {
            double classVal;
            protected static final long serialVersionUID = 22552L;

            public Bag() {
                super();
            }

            public Bag(int classValue) {
                super();
                classVal = classValue;
            }

            public double getClassVal() { return classVal; }
            public void setClassVal(double classVal) { this.classVal = classVal; }       
        }

        public int getWindowSize() { return windowSize; }
        public int getWordLength() { return wordLength; }
        public int getAlphabetSize() { return alphabetSize; }
        public boolean isNorm() { return norm; }

        /**
         * @return { numIntervals(word length), alphabetSize, slidingWindowSize, normalise? } 
         */
        public int[] getParameters() {
            return new int[] { wordLength, alphabetSize, windowSize };
        }

        public void clean() {
            SFAwords = null;
        }

        protected double[][] performDFT(double[][] windows) {
            double[][] dfts = new double[windows.length][wordLength];
            for (int i = 0; i < windows.length; ++i) {
                dfts[i] = DFT(windows[i]);
            }
            return dfts;
        }

        protected double stdDev(double[] series) {
            double sum = 0.0;
            double squareSum = 0.0;
            for (int i = 0; i < windowSize; i++) {
                sum += series[i];
                squareSum += series[i]*series[i];
            }

            double mean = sum / series.length;
            double variance = squareSum / series.length - mean*mean;
            return variance > 0 ? Math.sqrt(variance) : 1.0;
        }

        protected double[] DFT(double[] series) {
            //taken from FFT.java but 
            //return just a double[] size n, { real1, imag1, ... realn/2, imagn/2 }
            //instead of Complex[] size n/2

            //only calculating first wordlength/2 coefficients (output values), 
            //and skipping first coefficient if the data is to be normalised
            int n=series.length;
            int outputLength = wordLength/2;
            int start = (norm ? 1 : 0);

            //normalize the disjoint windows and sliding windows by dividing them by their standard deviation 
            //all Fourier coefficients are divided by sqrt(windowSize)

            double normalisingFactor = inverseSqrtWindowSize / stdDev(series);

            double[] dft=new double[outputLength*2];

            for (int k = start; k < start + outputLength; k++) {  // For each output element
                float sumreal = 0;
                float sumimag = 0;
                for (int t = 0; t < n; t++) {  // For each input element
                    sumreal +=  series[t]*Math.cos(2*Math.PI * t * k / n);
                    sumimag += -series[t]*Math.sin(2*Math.PI * t * k / n);
                }
                dft[(k-start)*2]   = sumreal * normalisingFactor;
                dft[(k-start)*2+1] = sumimag * normalisingFactor;
            }
            return dft;
        }

        private double[] DFTunnormed(double[] series) {
            //taken from FFT.java but 
            //return just a double[] size n, { real1, imag1, ... realn/2, imagn/2 }
            //instead of Complex[] size n/2

            //only calculating first wordlength/2 coefficients (output values), 
            //and skipping first coefficient if the data is to be normalised
            int n=series.length;
            int outputLength = wordLength/2;
            int start = (norm ? 1 : 0);

            double[] dft = new double[outputLength*2];
            double twoPi = 2*Math.PI / n;

            for (int k = start; k < start + outputLength; k++) {  // For each output element
                float sumreal = 0;
                float sumimag = 0;
                for (int t = 0; t < n; t++) {  // For each input element
                    sumreal +=  series[t]*Math.cos(twoPi * t * k);
                    sumimag += -series[t]*Math.sin(twoPi * t * k);
                }
                dft[(k-start)*2]   = sumreal;
                dft[(k-start)*2+1] = sumimag;
            }
            return dft;
        }

        private double[] normalizeDFT(double[] dft, double std) {
            double normalisingFactor = (std > 0? 1.0 / std : 1.0) * inverseSqrtWindowSize;
            for (int i = 0; i < dft.length; i++)
                dft[i] *= normalisingFactor;

            return dft;
        }

        private double[][] performMFT(double[] series) {
            // ignore DC value?
            int startOffset = norm ? 2 : 0;
            int l = wordLength;
            l = l + l % 2; // make it even
            double[] phis = new double[l];
            for (int u = 0; u < phis.length; u += 2) {
                double uHalve = -(u + startOffset) / 2;
                phis[u] = realephi(uHalve, windowSize);
                phis[u + 1] = complexephi(uHalve, windowSize);
            }

            // means and stddev for each sliding window
            int end = Math.max(1, series.length - windowSize + 1);
            double[] means = new double[end];
            double[] stds = new double[end];
            calcIncrementalMeanStddev(windowSize, series, means, stds);
            // holds the DFT of each sliding window
            double[][] transformed = new double[end][];
            double[] mftData = null;

            for (int t = 0; t < end; t++) {
                // use the MFT
                if (t > 0) {
                    for (int k = 0; k < l; k += 2) {
                        double real1 = (mftData[k] + series[t + windowSize - 1] - series[t - 1]);
                        double imag1 = (mftData[k + 1]);
                        double real = complexMulReal(real1, imag1, phis[k], phis[k + 1]);
                        double imag = complexMulImag(real1, imag1, phis[k], phis[k + 1]);
                        mftData[k] = real;
                        mftData[k + 1] = imag;
                    }
                } // use the DFT for the first offset
                else {
                    mftData = Arrays.copyOf(series, windowSize);
                    mftData = DFTunnormed(mftData);
                }
                // normalization for lower bounding
                transformed[t] = normalizeDFT(Arrays.copyOf(mftData, l), stds[t]);
            }
            return transformed;
        }

        private void calcIncrementalMeanStddev(int windowLength, double[] series, double[] means, double[] stds) {
            double sum = 0;
            double squareSum = 0;
            // it is faster to multiply than to divide
            double rWindowLength = 1.0 / (double) windowLength;
            double[] tsData = series;
            for (int ww = 0; ww < windowLength; ww++) {
                sum += tsData[ww];
                squareSum += tsData[ww] * tsData[ww];
            }
            means[0] = sum * rWindowLength;
            double buf = squareSum * rWindowLength - means[0] * means[0];
            stds[0] = buf > 0 ? Math.sqrt(buf) : 0;
            for (int w = 1, end = tsData.length - windowLength + 1; w < end; w++) {
                sum += tsData[w + windowLength - 1] - tsData[w - 1];
                means[w] = sum * rWindowLength;
                squareSum += tsData[w + windowLength - 1] * tsData[w + windowLength - 1] - tsData[w - 1] * tsData[w - 1];
                buf = squareSum * rWindowLength - means[w] * means[w];
                stds[w] = buf > 0 ? Math.sqrt(buf) : 0;
            }
        }

        private static double complexMulReal(double r1, double im1, double r2, double im2) {
            return r1 * r2 - im1 * im2;
        }

        private static double complexMulImag(double r1, double im1, double r2, double im2) {
            return r1 * im2 + r2 * im1;
        }

        private static double realephi(double u, double M) {
            return Math.cos(2 * Math.PI * u / M);
        }

        private static double complexephi(double u, double M) {
            return -Math.sin(2 * Math.PI * u / M);
        }

        protected double[][] disjointWindows(double [] data) {
            int amount = (int)Math.ceil(data.length/(double)windowSize);
            double[][] subSequences = new double[amount][windowSize];

            for (int win = 0; win < amount; ++win) { 
                int offset = Math.min(win*windowSize, data.length-windowSize);

                //copy the elements windowStart to windowStart+windowSize from data into 
                //the subsequence matrix at position windowStart
                System.arraycopy(data,offset,subSequences[win],0,windowSize);
            }

            return subSequences;
        }

        protected double[][] MCB(Instances data) {
            double[][][] dfts = new double[data.numInstances()][][];

            int sample = 0;
            for (Instance inst : data)
                dfts[sample++] = performDFT(disjointWindows(toArrayNoClass(inst))); //approximation

            int numInsts = dfts.length;
            int numWindowsPerInst = dfts[0].length;
            int totalNumWindows = numInsts*numWindowsPerInst;

            breakpoints = new double[wordLength][alphabetSize]; 

            for (int letter = 0; letter < wordLength; ++letter) { //for each dft coeff

                //extract this column from all windows in all instances
                double[] column = new double[totalNumWindows];
                for (int inst = 0; inst < numInsts; ++inst)
                    for (int window = 0; window < numWindowsPerInst; ++window) {
                        //rounding dft coefficients to reduce noise
                        column[(inst * numWindowsPerInst) + window] = Math.round(dfts[inst][window][letter]*100.0)/100.0;   
                    }

                //sort, and run through to find breakpoints for equi-depth bins
                Arrays.sort(column);

                double binIndex = 0;
                double targetBinDepth = (double)totalNumWindows / (double)alphabetSize; 

                for (int bp = 0; bp < alphabetSize-1; ++bp) {
                    binIndex += targetBinDepth;
                    breakpoints[letter][bp] = column[(int)binIndex];
                }

                breakpoints[letter][alphabetSize-1] = Double.MAX_VALUE; //last one can always = infinity
            }

            return breakpoints;
        }

        /**
         * Builds a brand new boss bag from the passed fourier transformed data, rather than from
         * looking up existing transforms from earlier builds (i.e. SFAWords). 
         * 
         * to be used e.g to transform new test instances
         */
        protected Bag createBagSingle(double[][] dfts) {
            Bag bag = new Bag();
            BitWord lastWord = new BitWord();

            for (double[] d : dfts) {
                BitWord word = createWord(d);
                //add to bag, unless num reduction applies
                if (numerosityReduction && word.equals(lastWord))
                    continue;

                Integer val = bag.get(word);
                if (val == null)
                    val = 0;
                bag.put(word, ++val);   

                lastWord = word;
            }

            return bag;
        }

        protected BitWord createWord(double[] dft) {
            BitWord word = new BitWord(wordLength);
            for (int l = 0; l < wordLength; ++l) //for each letter
                for (int bp = 0; bp < alphabetSize; ++bp) //run through breakpoints until right one found
                    if (dft[l] <= breakpoints[l][bp]) {
                        word.push(bp); //add corresponding letter to word
                        break;
                    }

            return word;
        }

        /**
         * @return data of passed instance in a double array with the class value removed if present
         */
        protected static double[] toArrayNoClass(Instance inst) {
            int length = inst.numAttributes();
            if (inst.classIndex() >= 0)
                --length;

            double[] data = new double[length];

            for (int i=0, j=0; i < inst.numAttributes(); ++i)
                if (inst.classIndex() != i)
                    data[j++] = inst.value(i);

            return data;
        }

        /**
         * @return BOSSTransform-ed bag, built using current parameters
         */
        public Bag BOSSTransform(Instance inst) {
            double[][] mfts = performMFT(toArrayNoClass(inst)); //approximation     
            Bag bag = createBagSingle(mfts); //discretisation/bagging
            bag.setClassVal(inst.classValue());

            return bag;
        }

        /**
         * Shortens all bags in this BOSS instance (histograms) to the newWordLength, if wordlengths
         * are same, instance is UNCHANGED
         *
         * @param newWordLength wordLength to shorten it to
         * @return new boss classifier with newWordLength, or passed in classifier if wordlengths are same
         */
        public BOSSIndividual buildShortenedBags(int newWordLength) throws Exception {
            if (newWordLength == wordLength) //case of first iteration of word length search in ensemble
                return this;
            if (newWordLength > wordLength)
                throw new Exception("Cannot incrementally INCREASE word length, current:"+wordLength+", requested:"+newWordLength);
            if (newWordLength < 2)
                throw new Exception("Invalid wordlength requested, current:"+wordLength+", requested:"+newWordLength);

            BOSSIndividual newBoss = new BOSSIndividual(this, newWordLength);

            //build hists with new word length from SFA words, and copy over the class values of original insts
            for (int i = 0; i < bags.size(); ++i) {
                Bag newBag = createBagFromWords(newWordLength, SFAwords[i]);
                newBag.setClassVal(bags.get(i).getClassVal());
                newBoss.bags.add(newBag);
            }

            return newBoss;
        }

        /**
         * Builds a bag from the set of words for a pre-transformed series of a given wordlength.
         */
        protected Bag createBagFromWords(int thisWordLength, BitWord[] words) {
            Bag bag = new Bag();
            BitWord lastWord = new BitWord();

            for (BitWord w : words) {
                BitWord word = new BitWord(w);
                if (wordLength != thisWordLength)
                    word.shorten(16-thisWordLength); 
                    //TODO hack, word.length=16=maxwordlength, wordLength of 'this' BOSS instance unreliable, length of SFAwords = maxlength

                //add to bag, unless num reduction applies
                if (numerosityReduction && word.equals(lastWord))
                    continue;

                Integer val = bag.get(word);
                if (val == null)
                    val = 0;
                bag.put(word, ++val);   

                lastWord = word;
            }

            return bag;
        }

        protected BitWord[] createSFAwords(Instance inst) {
            double[][] dfts = performMFT(toArrayNoClass(inst)); //approximation     
            BitWord[] words = new BitWord[dfts.length];
            for (int window = 0; window < dfts.length; ++window) 
                words[window] = createWord(dfts[window]);//discretisation

            return words;
        }

        @Override
        public void buildClassifier(Instances data) throws Exception {
            if (data.classIndex() != data.numAttributes()-1)
                throw new Exception("BOSS_BuildClassifier: Class attribute not set as last attribute in dataset");

            breakpoints = MCB(data); //breakpoints to be used for making sfa words for train AND test data
            SFAwords = new BitWord[data.numInstances()][];
            bags = new ArrayList<>(data.numInstances());

            //1NN BOSS distance
            for (int inst = 0; inst < data.numInstances(); ++inst) {
                SFAwords[inst] = createSFAwords(data.get(inst));

                Bag bag = createBagFromWords(wordLength, SFAwords[inst]);
                bag.setClassVal(data.get(inst).classValue());
                bags.add(bag);
            }

            if (cleanAfterBuild) {
                clean();
            }
        }

        /**
         * Computes BOSS distance between two bags d(test, train), is NON-SYMETRIC operation, ie d(a,b) != d(b,a).
         * 
         * Quits early if the dist-so-far is greater than bestDist (assumed dist is still the squared distance), and returns Double.MAX_VALUE
         * 
         * @return distance FROM instA TO instB, or Double.MAX_VALUE if it would be greater than bestDist
         */
        public double BOSSdistance(Bag instA, Bag instB, double bestDist) {
            double dist = 0.0;

            //find dist only from values in instA
            for (Entry<BitWord, Integer> entry : instA.entrySet()) {
                Integer valA = entry.getValue();
                Integer valB = instB.get(entry.getKey());
                if (valB == null)
                    valB = 0;
                dist += (valA-valB)*(valA-valB);

                if (dist > bestDist)
                    return Double.MAX_VALUE;
            }

            return dist;
        }

        @Override
        public double classifyInstance(Instance instance) throws Exception {
            Bag testBag = BOSSTransform(instance);

            double bestDist = Double.MAX_VALUE;

            //1NN BOSS distance
            double nn = -1.0;

            //find dist FROM testBag TO all trainBags
            for (int i = 0; i < bags.size(); ++i) {
                double dist = BOSSdistance(testBag, bags.get(i), bestDist);

                if (dist < bestDist) {
                    bestDist = dist;
                    nn = bags.get(i).getClassVal();
                }
            }

            return nn;
        }

        /**
         * Used within BOSSEnsemble as part of a leave-one-out crossvalidation, to skip having to rebuild 
         * the classifier every time (since the n histograms would be identical each time anyway), therefore this classifies 
         * the instance at the index passed while ignoring its own corresponding histogram 
         * 
         * @param testIndex index of instance to classify
         * @return classification
         */
        public double classifyInstance(int testIndex) throws Exception {
            double bestDist = Double.MAX_VALUE;
            Bag testBag = bags.get(testIndex);

            //1NN BOSS distance
            double nn = -1.0;

            for (int i = 0; i < bags.size(); ++i) {
                if (i == testIndex) //skip 'this' one, leave-one-out
                    continue;

                double dist = BOSSdistance(testBag, bags.get(i), bestDist);

                if (dist < bestDist) {
                    bestDist = dist;
                    nn = bags.get(i).getClassVal();
                }
            }

            return nn;
        }
    }
}<|MERGE_RESOLUTION|>--- conflicted
+++ resolved
@@ -59,11 +59,7 @@
  * 
  * Implementation based on the algorithm described in getTechnicalInformation()
  */
-<<<<<<< HEAD
-public class BOSS extends AbstractClassifierWithTrainingInfo implements HiveCoteModule, TrainAccuracyEstimate, TrainTimeContractClassifier, CheckpointClassifier {
-=======
-public class BOSS extends AbstractClassifierWithTrainingInfo implements HiveCoteModule, TrainAccuracyEstimate, ContractClassifier, CheckpointClassifier, TechnicalInformationHandler {
->>>>>>> fc20b7b6
+public class BOSS extends AbstractClassifierWithTrainingInfo implements HiveCoteModule, TrainAccuracyEstimate, TrainTimeContractClassifier, CheckpointClassifier, TechnicalInformationHandler {
     
     private int ensembleSize = 50;
     private int seed = 0;
