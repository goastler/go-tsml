--- conflicted
+++ resolved
@@ -470,10 +470,6 @@
 
         String targetFileName = fullWriteLocation + "testFold" + expSettings.foldId + ".csv";
         String targetFileNameTrain = fullWriteLocation + "trainFold" + expSettings.foldId + ".csv";
-<<<<<<< HEAD
-
-=======
->>>>>>> 8d5bee0c
         testFoldExists = experiments.CollateResults.validateSingleFoldFile(targetFileName);
         trainFoldExists = experiments.CollateResults.validateSingleFoldFile(targetFileNameTrain);
 
@@ -563,12 +559,7 @@
         LOGGER.log(Level.FINE, "Preamble complete, real experiment starting.");
 
         try {
-<<<<<<< HEAD
-            //Setup train results
-            if (expSettings.generateErrorEstimateOnTrainSet && !trainFoldExists) {
-=======
             if (expSettings.generateErrorEstimateOnTrainSet && !trainFoldExists && !expSettings.forceEvaluation) {
->>>>>>> 8d5bee0c
                 //Tell the classifier to generate train results if it can do it internally,
                 //otherwise perform the evaluation externally here (e.g. cross validation on the
                 //train data
@@ -591,11 +582,7 @@
             //    a) timings, if expSettings.generateErrorEstimateOnTrainSet == false
             //    b) full predictions, if expSettings.generateErrorEstimateOnTrainSet == true
 
-<<<<<<< HEAD
-            if (expSettings.generateErrorEstimateOnTrainSet && !trainFoldExists)
-=======
             if (expSettings.generateErrorEstimateOnTrainSet && !trainFoldExists && !expSettings.forceEvaluation)
->>>>>>> 8d5bee0c
                 writeResults(expSettings, trainResults, resultsPath + trainFoldFilename, "train");
             LOGGER.log(Level.FINE, "Train estimate written");
 
