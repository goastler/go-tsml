/*
 *   This program is free software: you can redistribute it and/or modify
 *   it under the terms of the GNU General Public License as published by
 *   the Free Software Foundation, either version 3 of the License, or
 *   (at your option) any later version.
 *
 *   This program is distributed in the hope that it will be useful,
 *   but WITHOUT ANY WARRANTY; without even the implied warranty of
 *   MERCHANTABILITY or FITNESS FOR A PARTICULAR PURPOSE.  See the
 *   GNU General Public License for more details.
 *
 *   You should have received a copy of the GNU General Public License
 *   along with this program.  If not, see <http://www.gnu.org/licenses/>.
 */
package experiments;

import com.beust.jcommander.JCommander;
import com.beust.jcommander.JCommander.Builder;
import com.beust.jcommander.Parameter;
import com.beust.jcommander.Parameters;

import java.io.File;
import java.io.IOException;
import java.util.ArrayList;
import java.util.List;
import java.util.Map;
import java.util.TreeMap;
import java.util.concurrent.ExecutorService;
import java.util.concurrent.Executors;
import java.util.logging.ConsoleHandler;
import java.util.logging.Level;
import java.util.logging.Logger;
import timeseriesweka.classifiers.ParameterSplittable;
import utilities.ClassifierTools;
import evaluation.evaluators.CrossValidationEvaluator;
import utilities.InstanceTools;
import timeseriesweka.classifiers.SaveParameterInfo;
import utilities.TrainAccuracyEstimate;
import weka.classifiers.Classifier;
import evaluation.storage.ClassifierResults;
import evaluation.evaluators.SingleTestSetEvaluator;
import java.io.FileNotFoundException;
import java.io.FileOutputStream;
import java.io.ObjectOutputStream;
import java.io.Serializable;
import java.util.Arrays;
import java.util.Random;
import java.util.concurrent.TimeUnit;
import java.util.logging.FileHandler;
import timeseriesweka.classifiers.ensembles.SaveableEnsemble;
import static utilities.GenericTools.indexOfMax;
import utilities.multivariate_tools.MultivariateInstanceTools;
import vector_classifiers.*;
import weka.core.Attribute;
import weka.core.Instance;
import weka.core.Instances;

/**
 * The main experimental class of the timeseriesclassification codebase. The 'main' method to run is 
 setupAndRunExperiment(ExperimentalArguments expSettings)
 
 An execution of this will evaluate a single classifier on a single resample of a single dataset. 
 
 Given an ExperimentalArguments object, which may be parsed from command line arguments
 or constructed in code, (and in the future, perhaps other methods such as JSON files etc),
 will load the classifier and dataset specified, prep the location to write results to, 
 train the classifier - potentially generating an error estimate via cross validation on the train set 
 as well - and then predict the cases of the test set. 
 
 The primary outputs are the train and/or 'testFoldX.csv' files, in the so-called ClassifierResults format,
 (see the class of the same name under utilities). 
 
 main(String[] args) info: 
      Parses args into an ExperimentalArguments object, then calls setupAndRunExperiment(ExperimentalArguments expSettings).
      Calling with the --help argument, or calling with un-parsable parameters, will print a summary of the possible parameters.
 
      Argument key-value pairs are separated by '='. The 5 basic, always required, arguments are: 
          Para name (short/long)  |    Example                           
          -dp --dataPath          |    --dataPath=C:/Datasets/             
          -rp --resultsPath       |    --resultsPath=C:/Results/
          -cn --classifierName    |    --classifierName=RandF
          -dn --datasetName       |    --datasetName=ItalyPowerDemand
          -f  --fold              |    --fold=1 
 
      Use --help to see all the optional parameters, and more information about each of them.
 
      If running locally, it may be easier to build the ExperimentalArguments object yourself and call setupAndRunExperiment(...)
      directly, instead of building the String[] args and calling main like a lot of legacy code does.   
 * 
 * @author Tony Bagnall (anthony.bagnall@uea.ac.uk), James Large (james.large@uea.ac.uk)
 */
public class Experiments  {

    private final static Logger LOGGER = Logger.getLogger(Experiments.class.getName());

    public static boolean debug = false;
    
    //A few 'should be final but leaving them not final just in case' public static settings 
    public static String LOXO_ATT_ID = "experimentsSplitAttribute";
    public static int numCVFolds = 10;
    public static double proportionKeptForTraining = 0.5;

    @Parameters(separators = "=")
    public static class ExperimentalArguments implements Runnable {
        
    //REQUIRED PARAMETERS
        @Parameter(names={"-dp","--dataPath"}, required=true, order=0, description = "(String) The directory that contains the dataset to be evaluated on, in the form "
                + "[--dataPath]/[--datasetName]/[--datasetname].arff (the actual arff file(s) may be in different forms, see Experiments.sampleDataset(...).")
        public String dataReadLocation = null;
        
        @Parameter(names={"-rp","--resultsPath"}, required=true, order=1, description = "(String) The parent directory to write the results of the evaluation to, in the form "
                + "[--resultsPath]/[--classifierName]/Predictions/[--datasetName]/...")
        public String resultsWriteLocation = null;
        
        @Parameter(names={"-cn","--classifierName"}, required=true, order=2, description = "(String) The name of the classifier to evaluate. A case matching this value should exist within the ClassifierLists")
        public String classifierName = null;
        
        @Parameter(names={"-dn","--datasetName"}, required=true, order=3, description = "(String) The name of the dataset to be evaluated on, which resides within the dataPath in the form "
                + "[--dataPath]/[--datasetName]/[--datasetname].arff (the actual arff file(s) may be of different forms, see Experiments.sampleDataset(...).")
        public String datasetName = null;
        
        @Parameter(names={"-f","--fold"}, required=true, order=4, description = "(int) The fold index for dataset resampling, also used as the rng seed. *Indexed from 1* to conform with cluster array "
                + "job indices. The fold id pass will be automatically decremented to be zero-indexed internally.")
        public int foldId = 0;
        
    //OPTIONAL PARAMETERS
        @Parameter(names={"--help"}, hidden=true) //hidden from usage() printout
        private boolean help = false;
        
        //todo separate verbosity into it own thing
        @Parameter(names={"-d","--debug"}, arity=1, description = "(boolean) Increases verbosity and turns on the printing of debug statements")
        public boolean debug = false;
        
        @Parameter(names={"-gtf","--genTrainFiles"}, arity=1, description = "(boolean) Turns on the production of trainFold[fold].csv files, the results of which are calculate either via a cross validation of "
                + "the train data, or if a classifier implements the TrainAccuracyEstimate interface, the classifier will write its own estimate via its own means of evaluation.")
        public boolean generateErrorEstimateOnTrainSet = false;
        
        @Parameter(names={"-cp","--checkpointing"}, arity=1, description = "(boolean) Turns on the usage of checkpointing, if the classifier implements the SaveParameterInfo and/or CheckpointClassifier interfaces. The "
                + "classifier by default will write its checkpointing files to the same location as the --resultsPath, unless another path is optionally supplied to --checkpointPath.")
        public boolean checkpointing = false;
        
        @Parameter(names={"-sp","--supportingFilePath"}, description = "(String) Specifies the directory to write any files that may be produced by the classifier if it is a FileProducer. This includes but may not be "
                + "limited to: parameter evaluations, checkpoints, and logs. By default, these files are written to a generated subdirectory in the same location that the train and testFold[fold] files are written, relative"
                + "the --resultsPath. If a path is supplied via this parameter however, the files shall be written to that precisely that directory, as opposed to e.g. [-sp]/[--classifierName]/Predictions... "
                + "THIS IS A PLACEHOLDER PARAMETER. TO BE FULLY IMPLEMENTED WHEN INTERFACES AND SETCLASSIFIER ARE UPDATED.")
        public String supportingFilePath = null;
        
        @Parameter(names={"-pid","--parameterSplitIndex"}, description = "(Integer) If supplied and the classifier implements the ParameterSplittable interface, this execution of experiments will be set up to evaluate "
                + "the parameter set -pid within the parameter space used by the classifier (whether that be a supplied space or default). How the integer -pid maps onto the parameter space is up to the classifier.")
        public Integer singleParameterID = null;

        @Parameter(names={"-tb","--timingBenchmark"}, arity=1, description = "(boolean) Turns on the computation of a standard operation to act as a simple benchmark for the speed of computation on this hardware, which may "
                + "optionally be used to normalise build/test/predictions times across hardware in later analysis. Expected time on Intel(R) Core(TM) i7-7700K CPU @ 4.20GHz is ~0.8 seconds. For experiments that are likely to be very "
                + "short, it is recommended to leave this off, as it will proportionally increase the total time to perform all your experiments by a great deal, and for short evaluation time the proportional affect of "
                + "any processing noise may make any benchmark normalisation process unreliable anyway.")
        public boolean performTimingBenchmark = false;
        
        //todo expose the filetype enum in some way, currently just using an unconnected if statement, if e.g the order of the enum values changes in the classifierresults, which we have no knowledge 
        //of here, the ifs will call the wrong things. decide on the design of this 
        @Parameter(names={"-ff","--fileFormat"}, description = "(int) Specifies the format for the classifier results file to be written in, accepted values = { 0, 1, 2 }, default = 0. 0 writes the first 3 lines of meta information "
                + "as well as the full prediction information, and requires the most disk space. 1 writes the first three lines and a list of the performance metrics calculated from the prediction info. 2 writes the first three lines only, and "
                + "requires the least space. Use options other than 0 if generating too many files with too much prediction information for the disk space available, however be aware that there is of course a loss of information.")
        public int classifierResultsFileFormat = 0;

        @Parameter(names={"-ctrs","--contractTrainSecs"}, description = "(long) Defines a time limit, in seconds, for the training of the classifier if it implements the ContractClassifier interface. Defaults to 0, which sets "
                + "no contract time. Only one of --contractTrainSecs, and --contractTrainHours should be supplied. If both are supplied, seconds takes preference over hours. "
                + "THIS IS A PLACEHOLDER PARAMETER. TO BE FULLY IMPLEMENTED WHEN INTERFACES AND SETCLASSIFIER ARE UPDATED.")
        public long contractTrainTimeSeconds = 0;
        
        @Parameter(names={"-ctrh","--contractTrainHours"}, description = "(long) Defines a time limit, in hours, for the training of the classifier if it implements the ContractClassifier interface. Defaults to 0, which sets "
                + "no contract time. Only one of --contractTimeNanos, --contractTimeMinutes, or --contractTimeHours should be supplied. If both are supplied, seconds hours takes preference over hours."
                + "\n\n THIS IS A PLACEHOLDER PARAMETER. TO BE FULLY IMPLEMENTED WHEN INTERFACES AND SETCLASSIFIER ARE UPDATED.")
        public long contractTrainTimeHours = 0;
        
                @Parameter(names={"-ctem","--contractTestMillis"}, description = "(long) Defines a time limit, in miliseconds, for the time given to the classifier to make each test prediction if it implements the ContractablePredictions interface. "
                + "Defaults to 0, which sets no contract time. Only one of --contractTestMillis and --contractTestSecs should be supplied. If both are supplied, milis takes preference over seconds. "
                + "THIS IS A PLACEHOLDER PARAMETER. TO BE FULLY IMPLEMENTED WHEN INTERFACES AND SETCLASSIFIER ARE UPDATED.")
        public long contractPredTimeMillis = 0;
        
        @Parameter(names={"-ctes","--contractTestSecs"}, description = "(long) Defines a time limit, in seconds, for the time given to the classifier to make each test prediction if it implements the ContractablePredictions interface. "
                + "Defaults to 0, which sets no contract time. Only one of --contractTestMillis and --contractTestSecs should be supplied. If both are supplied, milis takes preference over seconds. "
                + "THIS IS A PLACEHOLDER PARAMETER. TO BE FULLY IMPLEMENTED WHEN INTERFACES AND SETCLASSIFIER ARE UPDATED.")
        public long contractPredTimeSeconds= 0;
        
        @Parameter(names={"-sc","--serialiseClassifier"}, arity=1, description = "(boolean) If true, and the classifier is serialisable, the classifier will be serialised to the --supportingFilesPath after training, but before testing.  "
                + "THIS IS A PLACEHOLDER PARAMETER. TO BE FULLY IMPLEMENTED")
        public boolean serialiseTrainedClassifier = false;
        
        
        
        
        
        public ExperimentalArguments() {
            
        }
        
        public ExperimentalArguments(String[] args) throws Exception {
            parseArguments(args);
        }
        
        @Override //Runnable
        public void run() {
            try {
                setupAndRunExperiment(this);
            } catch (Exception ex) {
                System.out.println("Threaded Experiment Failed: " + ex);
            }
        }
        
        /**
         * This is a bit of a bolt-on method for now. It assumes that the object on which 
         * this method is being called has all the other parameters not passed to it set already 
         * (e.g data location, results location) and these will be replicated across all experiments.
         * The current value of this.classifierName, this.datasetName, and this.foldId are ignored within 
         * this method. 
         * 
         * 
         * @param minFold inclusive
         * @param maxFold exclusive, i.e will make folds [ for (int f = minFold; f < maxFold; ++f) ]
         * @return a list of unique experimental arguments, covering all combinations of classifier, datasets, and folds passed, with the same meta info as 'this' currently stores
         */
        public List<ExperimentalArguments> generateExperiments(String[] classifierNames, String[] datasetNames, int minFold, int maxFold) { 
            
            if (minFold > maxFold) {
                int t = minFold;
                minFold = maxFold;
                maxFold = t;
            }
            
            ArrayList<ExperimentalArguments> exps = new ArrayList<>(classifierNames.length * datasetNames.length * (maxFold - minFold));
            
            for (String classifier : classifierNames) {
                for (String dataset : datasetNames) {
                    for (int fold = minFold; fold < maxFold; fold++) {
                        ExperimentalArguments exp = new ExperimentalArguments();
                        exp.classifierName = classifier;
                        exp.datasetName = dataset;
                        exp.foldId = fold;
                        
                        exp.dataReadLocation = this.dataReadLocation;
                        exp.resultsWriteLocation = this.resultsWriteLocation;
                        exp.generateErrorEstimateOnTrainSet = this.generateErrorEstimateOnTrainSet;
                        exp.checkpointing = this.checkpointing;
                        exp.singleParameterID = this.singleParameterID;
                        exp.contractTrainTimeSeconds = this.contractTrainTimeSeconds;
                        exp.contractTrainTimeHours = this.contractTrainTimeHours;
                        exp.contractPredTimeMillis = this.contractPredTimeMillis;
                        exp.contractPredTimeSeconds = this.contractPredTimeSeconds;
                        exp.performTimingBenchmark = this.performTimingBenchmark;
                        exp.supportingFilePath = this.supportingFilePath;
                        exp.debug = this.debug;
                        exp.classifierResultsFileFormat = this.classifierResultsFileFormat;
                        exp.serialiseTrainedClassifier = this.serialiseTrainedClassifier;
                        
                        exps.add(exp);
                    }
                }
            }
            
            return exps;
        }
        
        private void parseArguments(String[] args) throws Exception {
            Builder b = JCommander.newBuilder();
            b.addObject(this);
            JCommander jc = b.build();
            jc.setProgramName("Experiments.java");  //todo maybe add copyright etcetc
            try {
                jc.parse(args);
            } catch (Exception e) {
                if (!help) {
                    //we actually errored, instead of the program simply being called with the --help flag
                    System.err.println("Parsing of arguments failed, parameter information follows after the error. Parameters that require values should have the flag and value separated by '='.");
                    System.err.println("For example: java -jar TimeSeriesClassification.jar -dp=data/path/ -rp=results/path/ -cn=someClassifier -dn=someDataset -f=0");
                    System.err.println("Parameters prefixed by a * are REQUIRED. These are the first five parameters, which are needed to run a basic experiment.");
                    System.err.println("Error: \n\t"+e+"\n\n");
                }
                jc.usage();
//                Thread.sleep(1000); //usage can take a second to print for some reason?... no idea what it's actually doing
//                System.exit(1);
            }
            
            foldId -= 1; //go from one-indexed to zero-indexed
            Experiments.debug = this.debug;
            
            //populating the contract times if present
            //todo refactor to timeunits
            if (contractTrainTimeSeconds > 0)
                contractTrainTimeHours = contractTrainTimeSeconds / 60 / 60;
            else if (contractTrainTimeHours > 0)
                contractTrainTimeSeconds = contractTrainTimeHours * 60 * 60;
                    
            if (contractPredTimeMillis > 0)
                contractPredTimeSeconds = contractPredTimeMillis / 1000; 
            else if (contractPredTimeSeconds > 0)
                contractPredTimeMillis = contractPredTimeSeconds * 1000;
            
            //supporting file path generated in setupAndRunExperiment(...), if not explicitly passed
        }
        
        public String toShortString() { 
            return "["+classifierName+","+datasetName+","+foldId+"]";
        }
        
        @Override
        public String toString() { 
            StringBuilder sb = new StringBuilder();
            
            sb.append("EXPERIMENT SETTINGS "+ this.toShortString());
            sb.append("\ndataReadLocation: ").append(dataReadLocation);
            sb.append("\nresultsWriteLocation: ").append(resultsWriteLocation);
            sb.append("\nclassifierName: ").append(classifierName);
            sb.append("\ndatasetName: ").append(datasetName);
            sb.append("\nfoldId: ").append(foldId);
            sb.append("\ngenerateErrorEstimateOnTrainSet: ").append(generateErrorEstimateOnTrainSet);
            sb.append("\ncheckpoint: ").append(checkpointing);
            sb.append("\nsingleParameterID: ").append(singleParameterID);
            sb.append("\ncheckpointPath: ").append(supportingFilePath);
            sb.append("\ncontractTrainTimeSeconds: ").append(contractTrainTimeSeconds);
            sb.append("\ncontractPredTimeMillis: ").append(contractPredTimeMillis);
            sb.append("\nclassifierResultsFileFormat: ").append(classifierResultsFileFormat);
            sb.append("\nperformTimingBenchmark: ").append(performTimingBenchmark);
            sb.append("\nserialiseTrainedClassifier: ").append(serialiseTrainedClassifier);
            sb.append("\ndebug: ").append(debug);
            
            return sb.toString();
        }        
    }
    
    /** 
     * Parses args into an ExperimentalArguments object, then calls setupAndRunExperiment(ExperimentalArguments expSettings).
     * Calling with the --help argument, or calling with un-parsable parameters, will print a summary of the possible parameters.
 
 Argument key-value pairs are separated by '='. The 5 basic, always required, arguments are: 
     Para name (short/long)  |    Example                           
     -dp --dataPath          |    --dataPath=C:/Datasets/             
     -rp --resultsPath       |    --resultsPath=C:/Results/
     -cn --classifierName    |    --classifierName=RandF
     -dn --datasetName       |    --datasetName=ItalyPowerDemand
     -f  --fold              |    --fold=1 
 
 Use --help to see all the optional parameters, and more information about each of them.
 
 If running locally, it may be easier to build the ExperimentalArguments object yourself and call setupAndRunExperiment(...)
 directly, instead of building the String[] args and calling main like a lot of legacy code does.
     */
    public static void main(String[] args) throws Exception {        
        //even if all else fails, print the args as a sanity check for cluster.
        System.out.println("Raw args:");
        for (String str : args)
            System.out.println("\t"+str);
        System.out.println("");
        
        if (args.length > 0) {
            ExperimentalArguments expSettings = new ExperimentalArguments(args);
            setupAndRunExperiment(expSettings);
        }else{
            int folds=1;
            boolean threaded=false;
            if(threaded){
                String[] settings=new String[6];
                settings[0]="E:/Data/TSCProblems2018/";
                settings[1]="E:/Results/Java/";
                settings[2]="false";
                settings[3]="TSF";
                settings[4]="blank";
                settings[5]="0";
                ExperimentalArguments expSettings = new ExperimentalArguments(settings);
                setupAndRunMultipleExperimentsThreaded(expSettings, new String[]{settings[3]},DataSets.tscProblems78,0,folds);
            }else{//Local run without args, mainly for debugging
                String[] settings=new String[6];
//Location of data set
                settings[0]="Z:/Data/TSCProblems2018/";//Where to get data                
                settings[1]="E:/Results/";//Where to write results                
                settings[2]="false"; //Whether to generate train files or not               
                settings[3]="TSF"; //Classifier name
                for(String str:DataSets.tscProblems78){
                    settings[4]=str; //Problem file   
                    settings[5]="1";//Fold number (fold number 1 is stored as testFold0.csv, its a cluster thing)               
                    ExperimentalArguments expSettings = new ExperimentalArguments(settings);
                    setupAndRunExperiment(expSettings);
                }
            }
        }
    }

    /**
     * Runs an experiment with the given settings. For the more direct method in case e.g 
     * you have a bespoke classifier not handled by ClassifierList or dataset that 
     * is sampled in a bespoke way, use runExperiment
     * 
     * 1) Sets up the logger. 
     * 2) Sets up the results write path
     * 3) Checks whether this experiments results already exist. If so, exit
     * 4) Constructs the classifier
     * 5) Samples the dataset.
     * 6) If we're good to go, runs the experiment.
     */
    public static void setupAndRunExperiment(ExperimentalArguments expSettings) throws Exception {
        //todo: when we convert to e.g argparse4j for parameter passing, add a para 
        //for location to log to file as well. for now, assuming console output is good enough
        //for local running, and cluster output files are good enough on there. 
//        LOGGER.addHandler(new FileHandler()); 
        if (debug)
            LOGGER.setLevel(Level.FINEST);
        else 
            LOGGER.setLevel(Level.INFO);
        LOGGER.log(Level.FINE, expSettings.toString());
        
        //TODO still setting these for now, since maybe certain classfiiers still use these "global" 
        //paths. would rather just use the expSettings to do it all though 
        DataSets.resultsPath = expSettings.resultsWriteLocation;
        experiments.DataSets.problemPath = expSettings.dataReadLocation;
        
        //Build/make the directory to write the train and/or testFold files to
        String fullWriteLocation = expSettings.resultsWriteLocation + expSettings.classifierName + "/Predictions/" + expSettings.datasetName + "/";
        File f = new File(fullWriteLocation);
        if (!f.exists())
            f.mkdirs();
        
        String targetFileName = fullWriteLocation + "testFold" + expSettings.foldId + ".csv";
        
        //Check whether fold already exists, if so, dont do it, just quit
        if (experiments.CollateResults.validateSingleFoldFile(targetFileName)) {
            LOGGER.log(Level.INFO, expSettings.toShortString() + " already exists at "+targetFileName+", exiting.");
            return;
        }
        else {           
//            Classifier classifier = ClassifierLists.setClassifierClassic(expSettings.classifierName, expSettings.foldId);
            Classifier classifier = ClassifierLists.setClassifier(expSettings);
            Instances[] data = sampleDataset(expSettings.dataReadLocation, expSettings.datasetName, expSettings.foldId);
        
            //If needed, build/make the directory to write the train and/or testFold files to
            if (expSettings.supportingFilePath == null || expSettings.supportingFilePath.equals(""))
                expSettings.supportingFilePath = fullWriteLocation + "fold" + expSettings.foldId + "/";
//            if (classifier instanceof FileProducer) {
                f = new File(expSettings.supportingFilePath);
                if (!f.exists())
                    f.mkdirs();
//            }
            
            //If this is to be a single _parameter_ evaluation of a fold, check whether this exists, and again quit if it does.
            if (expSettings.singleParameterID != null && classifier instanceof ParameterSplittable) {
                expSettings.checkpointing = false; //Just to tie up loose ends in case user defines both checkpointing AND para splitting
                
                targetFileName = fullWriteLocation + "fold" + expSettings.foldId + "_" + expSettings.singleParameterID + ".csv";
                if (experiments.CollateResults.validateSingleFoldFile(targetFileName)) {
                    LOGGER.log(Level.INFO, expSettings.toShortString() + ", parameter " + expSettings.singleParameterID +", already exists at "+targetFileName+", exiting.");
                    return;
                }
            }

            double acc = runExperiment(expSettings, data[0], data[1], classifier, fullWriteLocation);
            LOGGER.log(Level.INFO, "Experiment finished " + expSettings.toShortString() + ", Test Acc:" + acc);
        }
    }
    
    /**
     * This method will return a train/test split of the problem, resampled with the fold ID given. 
     * 
     * Currently, there are four ways to load datasets. These will be attempted from 
     * top to bottom, in an order designed to make the fewest assumptions 
     * possible about the nature of the split, in terms of potential differences in class distributions,
     * train and test set sizes, etc. 
     * 
     * 1) if predefined splits are found at the specified location, in the form dataLocation/dsetName/dsetName0_TRAIN and TEST,
     *      these will be loaded and used as they are, OTHERWISE...
     * 2) if a predefined fold0 split is given as in the UCR archive, and fold0 is being experimented on, the split exactly as it is defined will be used. 
     *      For fold != 0, the fold0 split is combined and resampled, maintaining the original train and test distributions. OTHERWISE...
     * 3) if only a single file is found containing all the data, this dataset is  stratified randomly resampled with proportionKeptForTraining (default=0.5)
     *      instances reserved for the _TRAIN_ set. OTHERWISE...
     * 4) if the dataset loaded has a first attribute whose name _contains_ the string "experimentsSplitAttribute".toLowerCase() 
     *      then it will be assumed that we want to perform a leave out one X cross validation. Instances are sampled such that fold N is comprised of 
     *      a test set with all instances with first-attribute equal to the Nth unique value in a sorted list of first-attributes. The train
     *      set would be all other instances. The first attribute would then be removed from all instances, so that they are not given
     *      to the classifier to potentially learn from. It is up to the user to ensure the the foldID requested is within the range of possible 
     *      values 1 to numUniqueFirstAttValues OTHERWISE...
     * 5) error
     * 
     * TODO: potentially just move to development.experiments.DataSets once we clean up that
     * 
     * @return new Instances[] { trainSet, testSet };
     */
    public static Instances[] sampleDataset(String parentFolder, String problem, int fold) throws Exception {
        Instances[] data = new Instances[2];

        File trainFile = new File(parentFolder + problem + "/" + problem + fold + "_TRAIN.arff");
        File testFile = new File(parentFolder + problem + "/" + problem + fold + "_TEST.arff");
        
        boolean predefinedSplitsExist = (trainFile.exists() && testFile.exists());
        if (predefinedSplitsExist) {
            // CASE 1) 
            data[0] = ClassifierTools.loadData(trainFile);
            data[1] = ClassifierTools.loadData(testFile);
            LOGGER.log(Level.FINE, problem + " loaded from predfined folds.");
        } else {   
            trainFile = new File(parentFolder + problem + "/" + problem + "_TRAIN.arff");
            testFile = new File(parentFolder + problem + "/" + problem + "_TEST.arff");
            boolean predefinedFold0Exists = (trainFile.exists() && testFile.exists());
            if (predefinedFold0Exists) {
                // CASE 2) 
                data[0] = ClassifierTools.loadData(trainFile);
                data[1] = ClassifierTools.loadData(testFile);
                if (data[0].checkForAttributeType(Attribute.RELATIONAL))
                    data = MultivariateInstanceTools.resampleMultivariateTrainAndTestInstances(data[0], data[1], fold);
                else
                    data = InstanceTools.resampleTrainAndTestInstances(data[0], data[1], fold);
                
                LOGGER.log(Level.FINE, problem + " resampled from predfined fold0 split.");
            }
            else { 
                // We only have a single file with all the data
                Instances all = null;
                try {
                    all = ClassifierTools.loadDataThrowable(parentFolder + problem + "/" + problem);
                } catch (IOException io) {
                    String msg = "Could not find the dataset \"" + problem + "\" in any form at the path\n"+
                            parentFolder+"\n"
                            +"The IOException: " + io;
                    LOGGER.log(Level.SEVERE, msg, io);
                }
                 
                
                boolean needToDefineLeaveOutOneXFold = all.attribute(0).name().toLowerCase().contains(LOXO_ATT_ID.toLowerCase());
                if (needToDefineLeaveOutOneXFold) {
                    // CASE 4)
                    data = splitDatasetByFirstAttribute(all, fold);
                    LOGGER.log(Level.FINE, problem + " resampled from full data file.");
                }
                else { 
                    // CASE 3) 
                    if (all.checkForAttributeType(Attribute.RELATIONAL))
                        data = MultivariateInstanceTools.resampleMultivariateInstances(all, fold, proportionKeptForTraining);
                    else
                        data = InstanceTools.resampleInstances(all, fold, proportionKeptForTraining);
                    LOGGER.log(Level.FINE, problem + " resampled from full data file.");
                }
            }
        }
        return data;
    }

    /**
     * If the dataset loaded has a first attribute whose name _contains_ the string "experimentsSplitAttribute".toLowerCase() 
     * then it will be assumed that we want to perform a leave out one X cross validation. Instances are sampled such that fold N is comprised of 
     * a test set with all instances with first-attribute equal to the Nth unique value in a sorted list of first-attributes. The train
     * set would be all other instances. The first attribute would then be removed from all instances, so that they are not given
     * to the classifier to potentially learn from. It is up to the user to ensure the the foldID requested is within the range of possible 
     * values 1 to numUniqueFirstAttValues
     * 
     * TODO: potentially just move to experiments.DataSets once we clean up that
     * 
     * @return new Instances[] { trainSet, testSet };
     */
    public static Instances[] splitDatasetByFirstAttribute(Instances all, int foldId) {        
        TreeMap<Double, Integer> splitVariables = new TreeMap<>();
        for (int i = 0; i < all.numInstances(); i++) {
            //even if it's a string attribute, this val corresponds to the index into the array of possible strings for this att
            double key= all.instance(i).value(0);
            Integer val = splitVariables.get(key);
            if (val == null)
                val = 0;
            splitVariables.put(key, ++val); 
        }

        //find the split attribute value to keep for testing this fold
        double idToReserveForTestSet = -1;
        int testSize = -1;
        int c = 0;
        for (Map.Entry<Double, Integer> splitVariable : splitVariables.entrySet()) {
            if (c++ == foldId) {
                idToReserveForTestSet = splitVariable.getKey();
                testSize = splitVariable.getValue();
            }
        }

        //make the split
        Instances train = new Instances(all, all.size() - testSize);
        Instances test  = new Instances(all, testSize);
        for (int i = 0; i < all.numInstances(); i++)
            if (all.instance(i).value(0) == idToReserveForTestSet)
                test.add(all.instance(i));
        train.addAll(all);

        //delete the split attribute
        train.deleteAttributeAt(0);
        test.deleteAttributeAt(0);
        
        return new Instances[] { train, test };
    }
    
        
    /**
     * Perform an actual experiment, using the loaded classifier and resampled dataset given, writing to the specified results location. 
     * 
     * 1) If needed, set up file paths and flags related to a single parameter evaluation and/or the classifier's internal parameter saving things
     * 2) If we want to be performing cv to find an estimate of the error on the train set, either do that here or set up the classifier to do it internally 
     *          during buildClassifier()
     * 3) Do the actual training, i.e buildClassifier()
     * 4) Save any train cv results
     * 5) Evaluate on the test set
     * 6) Save test results
     * 7) Done
     * 
     * NOTES: 1. If the classifier is a SaveableEnsemble, then we save the
     * internal cross validation accuracy and the internal test predictions 2.
     * The output of the file testFold+fold+.csv is Line 1:
     * ProblemName,ClassifierName, train/test Line 2: parameter information for
     * final classifierName, if it is available Line 3: test accuracy then each line
     * is Actual Class, Predicted Class, Class probabilities
     * 
     * @param resultsPath The exact folder in which to write the train and/or testFoldX.csv files
     * @return the accuracy of c on fold for problem given in train/test, or -1 on an error 
     */
    public static double runExperiment(ExperimentalArguments expSettings, Instances trainSet, Instances testSet, Classifier classifier, String resultsPath) {
        
        //if this is a parameter split run, train file name is defined by this
        //otherwise generally if the classifier wants to save parameter info itnerally, set that up here too
        String trainFoldFilename = setupParameterSavingInfo(expSettings, classifier, trainSet, resultsPath);
        if (trainFoldFilename == null) 
            //otherwise, defined by this as default
            trainFoldFilename = "trainFold" + expSettings.foldId + ".csv";
        String testFoldFilename = "testFold" + expSettings.foldId + ".csv";       
        
        ClassifierResults trainResults = null;
        ClassifierResults testResults = null;
        
        LOGGER.log(Level.FINE, "Preamble complete, real experiment starting.");
        
        try {
            //Setup train results
            if (expSettings.generateErrorEstimateOnTrainSet) 
                trainResults = findOrSetUpTrainEstimate(expSettings, classifier, trainSet, expSettings.foldId, resultsPath + trainFoldFilename);
            LOGGER.log(Level.FINE, "Train estimate ready.");


            //Build on the full train data here
            long buildTime = System.nanoTime();
            classifier.buildClassifier(trainSet);
            buildTime = System.nanoTime() - buildTime;
            LOGGER.log(Level.FINE, "Training complete");

            if (expSettings.serialiseTrainedClassifier && classifier instanceof Serializable)
                serialiseClassifier(expSettings, classifier);
            
            //Write train results
            if (expSettings.generateErrorEstimateOnTrainSet) {
                if (!(classifier instanceof TrainAccuracyEstimate)) {
                    assert(trainResults.getTimeUnit().equals(TimeUnit.NANOSECONDS)); //should have been set as nanos in the crossvalidation
                    trainResults.turnOffZeroTimingsErrors();
                    trainResults.setBuildTime(buildTime);
                    writeResults(expSettings, classifier, trainResults, resultsPath + trainFoldFilename, "train");
                }
                //else 
                //   the classifier will have written it's own train estimate internally via TrainAccuracyEstimate
            }
            LOGGER.log(Level.FINE, "Train estimate written");


            //And now evaluate on the test set, if this wasn't a single parameter fold
            if (expSettings.singleParameterID == null) {
                //This is checked before the buildClassifier also, but 
                //a) another process may have been doign the same experiment 
                //b) we have a special case for the file builder that copies the results over in buildClassifier (apparently?)
                //no reason not to check again
                if (!CollateResults.validateSingleFoldFile(resultsPath + testFoldFilename)) {
                    long testBenchmark = findBenchmarkTime(expSettings);
                    
                    testResults = evaluateClassifier(expSettings, classifier, testSet);
                    assert(testResults.getTimeUnit().equals(TimeUnit.NANOSECONDS)); //should have been set as nanos in the evaluation
                    
                    testResults.turnOffZeroTimingsErrors();
                    testResults.setBenchmarkTime(testBenchmark);
<<<<<<< HEAD
                    testResults.setBuildTime(buildTime);
                    LOGGER.log(Level.FINE, "Testing complete");
=======
                    
                    if (classifier instanceof TrainAccuracyEstimate) {
                        //if this classifier is recording it's own results, use the build time it found
                        //this is because e.g ensembles that read from file (e.g cawpe) will calculate their build time 
                        //as the sum of their modules' buildtime plus the time to define the ensemble prediction forming
                        //schemes. that is more accurate than what experiments would measure, which would in fact be 
                        //the i/o time for reading in the modules' results, + the ensemble scheme time
                        //therefore the general assumption here is that the classifier knows its own buildtime 
                        //better than we do here
                        testResults.setBuildTime(((TrainAccuracyEstimate)classifier).getTrainResults().getBuildTime());
                    }
                    else {
                        //else use the buildtime calculated here in experiments
                        testResults.setBuildTime(buildTime);
                    }
                    
                    LOGGER.log(Level.INFO, "Testing complete");
>>>>>>> 106b6735
                    writeResults(expSettings, classifier, testResults, resultsPath + testFoldFilename, "test");
                    LOGGER.log(Level.FINE, "Testing written");
                } 
                else {
                    LOGGER.log(Level.INFO, "Test file already found, written by another process.");
                    testResults = new ClassifierResults(resultsPath + testFoldFilename);
                }
                return testResults.getAcc();
            } 
            else {
                return 0; //not error, but we dont have a test acc. just returning 0 for now
            }
        } 
        catch (Exception e) {
            //todo expand..
            LOGGER.log(Level.SEVERE, "Experiment failed. Settings: " + expSettings + "\n\nERROR: " + e.toString(), e);
            return -1; //error state
        }
    }
    
    private static String setupParameterSavingInfo(ExperimentalArguments expSettings, Classifier classifier, Instances train, String resultsPath) { 
        String parameterFileName = null;
        if (expSettings.singleParameterID != null && classifier instanceof ParameterSplittable)//Single parameter fold
        {
            if (classifier instanceof TunedRandomForest)
                ((TunedRandomForest) classifier).setNumFeaturesInProblem(train.numAttributes() - 1);
            
            expSettings.checkpointing = false;
            ((ParameterSplittable) classifier).setParametersFromIndex(expSettings.singleParameterID);
            parameterFileName = "fold" + expSettings.foldId + "_" + expSettings.singleParameterID + ".csv";
            expSettings.generateErrorEstimateOnTrainSet = true;
        } 
        else {
            //Only do all this if not an internal _single parameter_ experiment
            // Save internal info for ensembles
            if (classifier instanceof SaveableEnsemble) {
                ((SaveableEnsemble) classifier).saveResults(resultsPath + "internalCV_" + expSettings.foldId + ".csv", resultsPath + "internalTestPreds_" + expSettings.foldId + ".csv");
            }
            if (expSettings.checkpointing && classifier instanceof SaveEachParameter) {
                ((SaveEachParameter) classifier).setPathToSaveParameters(resultsPath + "fold" + expSettings.foldId + "_");
            }
        }
        
        return parameterFileName;
    }
    
    private static ClassifierResults findOrSetUpTrainEstimate(ExperimentalArguments exp, Classifier classifier, Instances train, int fold, String fullTrainWritingPath) throws Exception { 
        ClassifierResults trainResults = null;
        
        if (classifier instanceof TrainAccuracyEstimate) { 
            //Classifier will perform cv internally while building, probably as part of a parameter search
            ((TrainAccuracyEstimate) classifier).writeCVTrainToFile(fullTrainWritingPath);
            File f = new File(fullTrainWritingPath);
            if (f.exists())
                f.setWritable(true, false);
        } 
        else { 
            long trainBenchmark = findBenchmarkTime(exp);
            
            CrossValidationEvaluator cv = new CrossValidationEvaluator();
            cv.setSeed(fold);
            int numFolds = Math.min(train.numInstances(), numCVFolds);
            cv.setNumFolds(numFolds);
            trainResults = cv.crossValidateWithStats(classifier, train);
            trainResults.setBenchmarkTime(trainBenchmark);
        }
        
        return trainResults;
    }
    
    public static void serialiseClassifier(ExperimentalArguments expSettings, Classifier classifier) throws FileNotFoundException, IOException {
        String filename = expSettings.supportingFilePath + expSettings.classifierName + "_" + expSettings.datasetName + "_" + expSettings.foldId + ".ser";
        
        LOGGER.log(Level.FINE, "Attempting classifier serialisation, to " + filename);
        
        FileOutputStream fos = new FileOutputStream(filename);
        try (ObjectOutputStream out = new ObjectOutputStream(fos)) {
            out.writeObject(classifier);
            fos.close();
            out.close();
        }
        
        LOGGER.log(Level.FINE, "Classifier serialised successfully");
    }
    
    /**
     * Meta info shall be set by writeResults(...), just generating the prediction info and 
     * any info directly calculable from that here
     */
    public static ClassifierResults evaluateClassifier(ExperimentalArguments exp, Classifier classifier, Instances testSet) throws Exception {
        SingleTestSetEvaluator eval = new SingleTestSetEvaluator(exp.foldId, false, true); //DONT clone data, DO set the class to be missing for each inst
        
        return eval.evaluate(classifier, testSet);
    }
    
    /**
     * If exp.performTimingBenchmark = true, this will return the total time to 
     * sort 1,000 arrays of size 10,000
     * 
     * Expected time on Intel(R) Core(TM) i7-7700K CPU @ 4.20GHz is ~0.8 seconds
     * 
     * This can still anecdotally vary between 0.75 to 1.05 on my windows machine, however. 
     */
    public static long findBenchmarkTime(ExperimentalArguments exp) {
        if (!exp.performTimingBenchmark)
            return -1; //the default in classifierresults, i.e no benchmark
        
        // else calc benchmark
        
        int arrSize = 10000;
        int repeats = 1000;
        long[] times = new long[repeats];
        long total = 0L;
        for (int i = 0; i < repeats; i++) {
            times[i] = atomicBenchmark(arrSize);
            total+=times[i];
        }

        if (debug) { 
            long mean = 0L, max = Long.MIN_VALUE, min = Long.MAX_VALUE;
            for (long time : times) { 
                mean += time;
                if (time < min)
                    min = time;
                if (time > max)
                    max = time;
            }
            mean/=repeats;
            
            int halfR = repeats/2;
            long median = repeats % 2 == 0 ? 
                (times[halfR] + times[halfR+1]) / 2 :
                times[halfR];

            double d = 1000000000;
            StringBuilder sb = new StringBuilder("BENCHMARK TIMINGS, summary of times to "
                    + "sort "+repeats+" random int arrays of size "+arrSize+" - in seconds\n");
            sb.append("total = ").append(total/d).append("\n");
            sb.append("min = ").append(min/d).append("\n");
            sb.append("max = ").append(max/d).append("\n");
            sb.append("mean = ").append(mean/d).append("\n");
            sb.append("median = ").append(median/d).append("\n");
            
            LOGGER.log(Level.FINE, sb.toString());
        }

        return total;
    }
    
    private static long atomicBenchmark(int arrSize) {
        long startTime = System.nanoTime();
        int[] arr = new int[arrSize];
        Random rng = new Random(0);
        for (int j = 0; j < arrSize; j++)
            arr[j] = rng.nextInt();

        Arrays.sort(arr);
        return System.nanoTime() - startTime;
    }
    
    public static void writeResults(ExperimentalArguments exp, Classifier classifier, ClassifierResults results, String fullTestWritingPath, String split) throws Exception {
        results.setClassifierName(exp.classifierName);
        results.setDatasetName(exp.datasetName);
        results.setFoldID(exp.foldId);
        results.setSplit(split);
        results.setDescription("Generated by Experiments.java");
        
        if (classifier instanceof SaveParameterInfo)
            results.setParas(((SaveParameterInfo) classifier).getParameters());

        //todo, need to make design decisions with the classifierresults enum to clean this switch up
        switch (exp.classifierResultsFileFormat) {
            case 0: //PREDICTIONS
                results.writeFullResultsToFile(fullTestWritingPath);
                break;
            case 1: //METRICS
                results.writeSummaryResultsToFile(fullTestWritingPath);
                break;
            case 2: //COMPACT
                results.writeCompactResultsToFile(fullTestWritingPath);
                break;
            default: {
                System.err.println("Classifier Results file writing format not recognised, "+exp.classifierResultsFileFormat+", just writing the full predictions.");
                results.writeFullResultsToFile(fullTestWritingPath);
                break;
            }
                
        }
        
        File f = new File(fullTestWritingPath);
        if (f.exists()) {
            f.setWritable(true, false);
        }
    }
    
    /**
     * Will run through all combinations of classifiers*datasets*folds provided, using the meta experimental info stored in the 
     * standardArgs. Will by default set numThreads = numCores
     */
    public static void setupAndRunMultipleExperimentsThreaded(ExperimentalArguments standardArgs, String[] classifierNames, String[] datasetNames, int minFolds, int maxFolds) throws Exception{
        setupAndRunMultipleExperimentsThreaded(standardArgs, classifierNames, datasetNames, minFolds, maxFolds, 0);
    }
    
    /**
     * Will run through all combinations of classifiers*datasets*folds provided, using the meta experimental info stored in the 
     * standardArgs. If numThreads > 0, will spawn that many threads. If numThreads == 0, will use as many threads as there are cores, 
     * else if numThreads == -1, will spawn as many threads as there are cores minus 1, to aid usability of the machine. 
     */
    public static void setupAndRunMultipleExperimentsThreaded(ExperimentalArguments standardArgs, String[] classifierNames, String[] datasetNames, int minFolds, int maxFolds, int numThreads) throws Exception{
        int numCores = Runtime.getRuntime().availableProcessors();        
        if (numThreads == 0)
            numThreads = numCores;
        else if (numThreads < 0)
            numThreads = Math.max(1, numCores-1);
        
        System.out.println("# cores ="+numCores);
        System.out.println("# threads ="+numThreads);
        ExecutorService executor = Executors.newFixedThreadPool(numThreads);
        
        List<ExperimentalArguments> exps = standardArgs.generateExperiments(classifierNames, datasetNames, minFolds, maxFolds);
        for (ExperimentalArguments exp : exps)
            executor.execute(exp);
        
        executor.shutdown();
        while (!executor.isTerminated()) {
        }
        System.out.println("Finished all threads");            
    }
}<|MERGE_RESOLUTION|>--- conflicted
+++ resolved
@@ -671,10 +671,6 @@
                     
                     testResults.turnOffZeroTimingsErrors();
                     testResults.setBenchmarkTime(testBenchmark);
-<<<<<<< HEAD
-                    testResults.setBuildTime(buildTime);
-                    LOGGER.log(Level.FINE, "Testing complete");
-=======
                     
                     if (classifier instanceof TrainAccuracyEstimate) {
                         //if this classifier is recording it's own results, use the build time it found
@@ -691,8 +687,8 @@
                         testResults.setBuildTime(buildTime);
                     }
                     
-                    LOGGER.log(Level.INFO, "Testing complete");
->>>>>>> 106b6735
+                    LOGGER.log(Level.FINE, "Testing complete");
+                  
                     writeResults(expSettings, classifier, testResults, resultsPath + testFoldFilename, "test");
                     LOGGER.log(Level.FINE, "Testing written");
                 } 
