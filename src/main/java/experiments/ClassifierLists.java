--- conflicted
+++ resolved
@@ -747,17 +747,11 @@
      */
     public static Classifier setClassifier(Experiments.ExperimentalArguments exp){
         String classifier=exp.classifierName;
-<<<<<<< HEAD
         ClassifierBuilderFactory.ClassifierBuilder<?> classifierBuilder =
             ClassifierBuilderFactory.getGlobalInstance().getClassifierBuilderByName(classifier);
-        Classifier c;
+        Classifier c = null;
         if(classifierBuilder != null) {
             return classifierBuilder.build();
-=======
-        Classifier c = ClassifierBuilderFactory.getClassifierBuilderByNameGlobal(classifier).build();
-        if(c != null) {
-            return c;
->>>>>>> 0cc99308
         } else if(distanceBased.contains(classifier))
             c=setDistanceBased(exp);
         else if(dictionaryBased.contains(classifier))
